--- conflicted
+++ resolved
@@ -1,10 +1,6 @@
 {
   "name": "@tunarr/types",
-<<<<<<< HEAD
-  "version": "0.23.0-alpha.35",
-=======
   "version": "0.22.18",
->>>>>>> 48ca7e01
   "description": "Type definitions and schemas shared between server and web",
   "private": true,
   "scripts": {
