--- conflicted
+++ resolved
@@ -28,11 +28,7 @@
     "typescript": "catalog:"
   },
   "dependencies": {
-<<<<<<< HEAD
-    "zod": "^4.1.5"
-=======
     "zod": "catalog:"
->>>>>>> 50753a71
   },
   "exports": {
     ".": {
