--- conflicted
+++ resolved
@@ -28,23 +28,6 @@
     "xml-writer": "^1.7.0"
   },
   "bin": "dist/index.js",
-<<<<<<< HEAD
-=======
-  "pkg": {
-    "assets": [
-      "dist/web/public/**/*",
-      "dist/resources/**/*"
-    ],
-    "targets": [
-      "x86",
-      "x64",
-      "linux",
-      "macos",
-      "windows",
-      "armv7"
-    ]
-  },
->>>>>>> 11bf5021
   "devDependencies": {
     "@babel/cli": "^7.8.4",
     "@babel/core": "^7.9.0",
