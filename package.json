--- conflicted
+++ resolved
@@ -1,10 +1,6 @@
 {
   "name": "tunarr",
-<<<<<<< HEAD
   "version": "0.23.0-alpha.12",
-=======
-  "version": "0.22.9",
->>>>>>> 5c87e84e
   "description": "Create LiveTV channels from your Plex media",
   "type": "module",
   "author": "chrisbenincasa",
