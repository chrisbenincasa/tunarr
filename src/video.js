const express = require('express')
const helperFuncs = require('./helperFuncs')
const FFMPEG = require('./ffmpeg')
const FFMPEG_TEXT = require('./ffmpegText')
const PlexTranscoder = require('./plexTranscoder')
const fs = require('fs')
const ProgramPlayer = require('./program-player');
const channelCache  = require('./channel-cache')
const wereThereTooManyAttempts = require('./throttler');

module.exports = { router: video }

<<<<<<< HEAD
function video( channelDB , fillerDB, db) {
=======
let StreamCount = 0;

function video( channelDB , db) {
>>>>>>> a9e0eb20
    var router = express.Router()

    router.get('/setup', (req, res) => {
        let ffmpegSettings = db['ffmpeg-settings'].find()[0]
        // Check if ffmpeg path is valid
        if (!fs.existsSync(ffmpegSettings.ffmpegPath)) {
            res.status(500).send("FFMPEG path is invalid. The file (executable) doesn't exist.")
            console.error("The FFMPEG Path is invalid. Please check your configuration.")
            return
        }

        console.log(`\r\nStream starting. Channel: 1 (dizqueTV)`)

        let ffmpeg = new FFMPEG_TEXT(ffmpegSettings, 'dizqueTV (No Channels Configured)', 'Configure your channels using the dizqueTV Web UI')

        ffmpeg.on('data', (data) => { res.write(data) })

        ffmpeg.on('error', (err) => {
            console.error("FFMPEG ERROR", err)
            res.status(500).send("FFMPEG ERROR")
            return
        })
        ffmpeg.on('close', () => {
            res.end()
        })

        res.on('close', () => { // on HTTP close, kill ffmpeg
            ffmpeg.kill()
            console.log(`\r\nStream ended. Channel: 1 (dizqueTV)`)
        })
    })
    // Continuously stream video to client. Leverage ffmpeg concat for piecing together videos
    router.get('/video', async (req, res) => {
        // Check if channel queried is valid
        if (typeof req.query.channel === 'undefined') {
            res.status(500).send("No Channel Specified")
            return
        }
        let number = parseInt(req.query.channel, 10);
        let channel =  await channelCache.getChannelConfig(channelDB, number);
        if (channel.length === 0) {
            res.status(500).send("Channel doesn't exist")
            return
        }
        channel = channel[0]

        let ffmpegSettings = db['ffmpeg-settings'].find()[0]

        // Check if ffmpeg path is valid
        if (!fs.existsSync(ffmpegSettings.ffmpegPath)) {
            res.status(500).send("FFMPEG path is invalid. The file (executable) doesn't exist.")
            console.error("The FFMPEG Path is invalid. Please check your configuration.")
            return
        }

        res.writeHead(200, {
            'Content-Type': 'video/mp2t'
        })

        console.log(`\r\nStream starting. Channel: ${channel.number} (${channel.name})`)

        let ffmpeg = new FFMPEG(ffmpegSettings, channel);  // Set the transcoder options
        let stopped = false;

        function stop() {
            if (! stopped) {
                stopped = true;
                try {
                    res.end();
                } catch (err) {}
                ffmpeg.kill();
            }
        }



        ffmpeg.on('error', (err) => {
            console.error("FFMPEG ERROR", err);
            //status was already sent
            stop();
            return;
        })

        ffmpeg.on('close', stop)
        
        res.on('close', () => { // on HTTP close, kill ffmpeg
            console.log(`\r\nStream ended. Channel: ${channel.number} (${channel.name})`);
            stop();
        })

        ffmpeg.on('end', () => {
            console.log("Video queue exhausted. Either you played 100 different clips in a row or there were technical issues that made all of the possible 100 attempts fail.")
            stop();
        })

        let channelNum = parseInt(req.query.channel, 10)
        let ff = await ffmpeg.spawnConcat(`http://localhost:${process.env.PORT}/playlist?channel=${channelNum}`);
        ff.pipe(res );
    })
    // Stream individual video to ffmpeg concat above. This is used by the server, NOT the client
    router.get('/stream', async (req, res) => {
        // Check if channel queried is valid
        if (typeof req.query.channel === 'undefined') {
            res.status(400).send("No Channel Specified")
            return
        }
        let session = parseInt(req.query.session);
        let m3u8 = (req.query.m3u8 === '1');
        let number = parseInt(req.query.channel);
        let channel = await channelCache.getChannelConfig(channelDB, number);

        if (channel.length === 0) {
            res.status(404).send("Channel doesn't exist")
            return
        }
        let isLoading = false;
        if ( (typeof req.query.first !== 'undefined') && (req.query.first=='0') ) {
            isLoading = true;
        }

        let isFirst = false;
        if ( (typeof req.query.first !== 'undefined') && (req.query.first=='1') ) {
            isFirst = true;
        }
        channel = channel[0]

        let ffmpegSettings = db['ffmpeg-settings'].find()[0]

        // Check if ffmpeg path is valid
        if (!fs.existsSync(ffmpegSettings.ffmpegPath)) {
            res.status(500).send("FFMPEG path is invalid. The file (executable) doesn't exist.")
            console.error("The FFMPEG Path is invalid. Please check your configuration.")
            return
        }




        // Get video lineup (array of video urls with calculated start times and durations.)
      let t0 = (new Date()).getTime();
      let lineupItem = channelCache.getCurrentLineupItem( channel.number, t0);
      let prog = null;
      let brandChannel = channel;
      let redirectChannels = [];
      let upperBounds = [];

      if (isLoading) {
          lineupItem = {
             type: 'loading',
             streamDuration: 40,
             duration: 40,
             start: 0,
          };
      } else if (lineupItem == null) {
        prog = helperFuncs.getCurrentProgramAndTimeElapsed(t0, channel);
        
        while (true) {
            redirectChannels.push( brandChannel );
            upperBounds.push( prog.program.duration - prog.timeElapsed );

            if ( !(prog.program.isOffline) || (prog.program.type != 'redirect') ) {
                break;
            }
            channelCache.recordPlayback( brandChannel.number, t0, {
                /*type: 'offline',*/
                title: 'Error',
                err: Error("Recursive channel redirect found"),
                duration : 60000,
                start: 0,
            });



            let newChannelNumber= prog.program.channel;
            let newChannel = await channelCache.getChannelConfig(channelDB, newChannelNumber);

            if (newChannel.length == 0) {
                let err = Error("Invalid redirect to a channel that doesn't exist");
                console.error("Invalid redirect to channel that doesn't exist.", err);
                prog = {
                    program: {
                        isOffline: true,
                        err: err,
                        duration : 60000,
                    },
                    timeElapsed: 0,
                }
                continue;
            }
            newChannel = newChannel[0];
            brandChannel = newChannel;
            lineupItem = channelCache.getCurrentLineupItem( newChannel.number, t0);
            if (lineupItem != null) {
                lineupItem = JSON.parse( JSON.stringify(lineupItem)) ;
                break;
            } else {
                prog = helperFuncs.getCurrentProgramAndTimeElapsed(t0, newChannel);
            }
        }
      }
      if (lineupItem == null) {
        if (prog == null) {
            res.status(500).send("server error");
            throw Error("Shouldn't prog be non-null?");
        }
        if (prog.program.isOffline && channel.programs.length == 1 && prog.programIndex != -1) {
            //there's only one program and it's offline. So really, the channel is
            //permanently offline, it doesn't matter what duration was set
            //and it's best to give it a long duration to ensure there's always
            //filler to play (if any)
            let t = 365*24*60*60*1000;
            prog.program = {
                duration: t,
                isOffline : true,
            };
        } else if (prog.program.isOffline && prog.program.duration - prog.timeElapsed <= 10000) {
            //it's pointless to show the offline screen for such a short time, might as well
            //skip to the next program
            prog.programIndex = (prog.programIndex + 1) % channel.programs.length;
            prog.program = channel.programs[prog.programIndex ];
            prog.timeElapsed = 0;
        }
        if ( (prog == null) || (typeof(prog) === 'undefined') || (prog.program == null) || (typeof(prog.program) == "undefined") ) {
            throw "No video to play, this means there's a serious unexpected bug or the channel db is corrupted."
        }
        let fillers = await fillerDB.getFillersFromChannel(brandChannel);
        let lineup = helperFuncs.createLineup(prog, brandChannel, fillers, isFirst)
        lineupItem = lineup.shift()
      }

        if ( !isLoading && (lineupItem != null) ) {
            let upperBound = 1000000000;
            //adjust upper bounds and record playbacks
            for (let i = redirectChannels.length-1; i >= 0; i--) {
                lineupItem = JSON.parse( JSON.stringify(lineupItem ));
                let u = upperBounds[i];
                if (typeof(u) !== 'undefined') {
                    let u2 = upperBound;
                    if ( typeof(lineupItem.streamDuration) !== 'undefined') {
                        u2 = Math.min(u2, lineupItem.streamDuration);
                    }
                    lineupItem.streamDuration = Math.min(u2, u);
                    upperBound = lineupItem.streamDuration;
                }
                channelCache.recordPlayback( redirectChannels[i].number, t0, lineupItem );
            }
        }
 

        console.log("=========================================================");
        console.log("! Start playback");
        console.log(`! Channel: ${channel.name} (${channel.number})`);
        if (typeof(lineupItem.title) === 'undefined') {
            lineupItem.title = 'Unknown';
        }
        console.log(`! Title: ${lineupItem.title}`);
        if ( typeof(lineupItem.streamDuration) === 'undefined') {
            console.log(`! From : ${lineupItem.start}`);
        } else {
            console.log(`! From : ${lineupItem.start} to: ${lineupItem.start + lineupItem.streamDuration}`);
        }
        console.log("=========================================================");

        if (! isLoading) {
            channelCache.recordPlayback(channel.number, t0, lineupItem);
        }
        if (wereThereTooManyAttempts(session, lineupItem)) {
            lineupItem = {
                isOffline: true,
                err: Error("Too many attempts, throttling.."),
                duration : 60000,
            };
        }
        

        let playerContext = {
            lineupItem : lineupItem,
            ffmpegSettings : ffmpegSettings,
            channel: brandChannel,
            db: db,
            m3u8: m3u8,
        }
        
        let player = new ProgramPlayer(playerContext);
        let stopped = false;
        let stop = () => {
            if (!stopped) {
                stopped = true;
                player.cleanUp();
                player = null;
                res.end();
            }
        };
        var playerObj = null;
        res.writeHead(200, {
            'Content-Type': 'video/mp2t'
        });
        try {
            playerObj = await player.play(res);
        } catch (err) {
            console.log("Error when attempting to play video: " +err.stack);
            try {
                res.status(500).send("Unable to start playing video.").end();
            } catch (err2) {
                console.log(err2.stack);
            }
            stop();
            return;
        }


        let stream = playerObj;



        //res.write(playerObj.data);


        stream.on("end", () => {
            stop();
        });
        res.on("close", () => {
            console.log("Client Closed");
            stop();
        });
    });


    router.get('/m3u8',  async (req, res) => {
        let sessionId = StreamCount++;

        //res.type('application/vnd.apple.mpegurl')
        res.type("application/x-mpegURL");

        // Check if channel queried is valid
        if (typeof req.query.channel === 'undefined') {
            res.status(500).send("No Channel Specified")
            return
        }

        let channelNum = parseInt(req.query.channel, 10)
        let channel =  await channelCache.getChannelConfig(channelDB, channelNum );
        if (channel.length === 0) {
            res.status(500).send("Channel doesn't exist")
            return
        }

        // Maximum number of streams to concatinate beyond channel starting
        // If someone passes this number then they probably watch too much television
        let maxStreamsToPlayInARow = 100;

        var data = "#EXTM3U\n"

        data += `#EXT-X-VERSION:3
        #EXT-X-MEDIA-SEQUENCE:0
        #EXT-X-ALLOW-CACHE:YES
        #EXT-X-TARGETDURATION:60
        #EXT-X-PLAYLIST-TYPE:VOD\n`;

        let ffmpegSettings = db['ffmpeg-settings'].find()[0]

        cur ="59.0";

        if ( ffmpegSettings.enableFFMPEGTranscoding === true) {
            //data += `#EXTINF:${cur},\n`;
            data += `${req.protocol}://${req.get('host')}/stream?channel=${channelNum}&first=0&m3u8=1&session=${sessionId}\n`;
        }
        //data += `#EXTINF:${cur},\n`;
        data += `${req.protocol}://${req.get('host')}/stream?channel=${channelNum}&first=1&m3u8=1&session=${sessionId}\n`
        for (var i = 0; i < maxStreamsToPlayInARow - 1; i++) {
            //data += `#EXTINF:${cur},\n`;
            data += `${req.protocol}://${req.get('host')}/stream?channel=${channelNum}&m3u8=1&session=${sessionId}\n`
        }

        res.send(data)
    })
    router.get('/playlist', async (req, res) => {
        res.type('text')

        // Check if channel queried is valid
        if (typeof req.query.channel === 'undefined') {
            res.status(500).send("No Channel Specified")
            return
        }

        let channelNum = parseInt(req.query.channel, 10)
        let channel = await channelCache.getChannelConfig(channelDB, channelNum );
        if (channel.length === 0) {
            res.status(500).send("Channel doesn't exist")
            return
        }

        // Maximum number of streams to concatinate beyond channel starting
        // If someone passes this number then they probably watch too much television
        let maxStreamsToPlayInARow = 100;

        var data = "ffconcat version 1.0\n"

        let ffmpegSettings = db['ffmpeg-settings'].find()[0]

        let sessionId = StreamCount++;

        if (
               (ffmpegSettings.enableFFMPEGTranscoding === true)
            && (ffmpegSettings.normalizeVideoCodec === true)
            && (ffmpegSettings.normalizeAudioCodec === true)
            && (ffmpegSettings.normalizeResolution === true)
            && (ffmpegSettings.normalizeAudio === true)
        ) {
            data += `file 'http://localhost:${process.env.PORT}/stream?channel=${channelNum}&first=0&session=${sessionId}'\n`;
        }
        data += `file 'http://localhost:${process.env.PORT}/stream?channel=${channelNum}&first=1&session=${sessionId}'\n`
        for (var i = 0; i < maxStreamsToPlayInARow - 1; i++) {
            data += `file 'http://localhost:${process.env.PORT}/stream?channel=${channelNum}&session=${sessionId}'\n`
        }

        res.send(data)
    })

    router.get('/media-player/:number.m3u', async (req, res) => {
        try {
            let channelNum = parseInt(req.params.number, 10);
            let channel = await channelCache.getChannelConfig(channelDB, channelNum );
            if (channel.length === 0) {
                res.status(404).send("Channel not found.");
                return;
            }
            res.type('video/x-mpegurl');
            let path ="video";
            if (req.query.fast==="1") {
                path ="m3u8";
            }
            res.status(200).send(`#EXTM3U\n${req.protocol}://${req.get('host')}/${path}?channel=${channelNum}\n\n`);
        } catch(err) {
            console.error(err);
            res.status(500).send("There was an error.");
        }
    });

    return router
}<|MERGE_RESOLUTION|>--- conflicted
+++ resolved
@@ -10,13 +10,9 @@
 
 module.exports = { router: video }
 
-<<<<<<< HEAD
+let StreamCount = 0;
+
 function video( channelDB , fillerDB, db) {
-=======
-let StreamCount = 0;
-
-function video( channelDB , db) {
->>>>>>> a9e0eb20
     var router = express.Router()
 
     router.get('/setup', (req, res) => {
