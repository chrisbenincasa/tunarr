--- conflicted
+++ resolved
@@ -20,11 +20,7 @@
 const path = require('path');
 var fs = require('fs');
 
-<<<<<<< HEAD
 const TARGET_VERSION = 702;
-=======
-const TARGET_VERSION = 703;
->>>>>>> a29c1ce8
 
 const STEPS = [
     // [v, v2, x] : if the current version is v, call x(db), and version becomes v2
@@ -38,11 +34,8 @@
     [    600,    601, (db) => addFPS(db) ],
     [    601,    700, (db) => migrateWatermark(db) ],
     [    700,    701, (db) => addScalingAlgorithm(db) ],
-<<<<<<< HEAD
+    [    701,    703, (db,channels,dir) => reAddIcon(dir) ],
     [    701,    702, (db) => addDeinterlaceFilter(db) ]
-=======
-    [    701,    703, (db,channels,dir) => reAddIcon(dir) ],
->>>>>>> a29c1ce8
 ]
 
 const { v4: uuidv4 } = require('uuid');
@@ -765,49 +758,46 @@
     fs.writeFileSync( f, JSON.stringify( [ffmpegSettings] ) );
 }
 
-<<<<<<< HEAD
+function moveBackup(path) {
+    if (fs.existsSync(`${process.env.DATABASE}${path}`) ) {
+        let i = 0;
+        while (fs.existsSync( `${process.env.DATABASE}${path}.bak.${i}`)   ) {
+            i++;
+        }
+        fs.renameSync(`${process.env.DATABASE}${path}`, `${process.env.DATABASE}${path}.bak.${i}` );
+    }
+}
+
+function reAddIcon(dir) {
+    moveBackup('/images/dizquetv.png');
+    let data = fs.readFileSync(path.resolve(path.join(dir, 'resources/dizquetv.png')));
+    fs.writeFileSync(process.env.DATABASE + '/images/dizquetv.png', data);
+
+    if (fs.existsSync(`${process.env.DATABASE}/images/pseudotv.png`) ) {
+        moveBackup('/images/pseudotv.png');
+        let data = fs.readFileSync(path.resolve(path.join(dir, 'resources/dizquetv.png')));
+        fs.writeFileSync(process.env.DATABASE + '/images/pseudotv.png', data);
+    }
+
+    moveBackup('/images/generic-error-screen.png');
+    data = fs.readFileSync(path.resolve(path.join(dir, 'resources/generic-error-screen.png')))
+    fs.writeFileSync(process.env.DATABASE + '/images/generic-error-screen.png', data)
+
+    moveBackup('/images/generic-offline-screen.png');
+    data = fs.readFileSync(path.resolve(path.join(dir, 'resources/generic-offline-screen.png')));
+    fs.writeFileSync(process.env.DATABASE + '/images/generic-offline-screen.png', data);
+
+    moveBackup('/images/loading-screen.png');
+    data = fs.readFileSync(path.resolve(path.join(dir, 'resources/loading-screen.png')))
+    fs.writeFileSync(process.env.DATABASE + '/images/loading-screen.png', data)
+}
+
 function addDeinterlaceFilter(db) {
     let ffmpegSettings = db['ffmpeg-settings'].find()[0];
     let f = path.join(process.env.DATABASE, 'ffmpeg-settings.json');
     ffmpegSettings.deinterlaceFilter = "none";
     fs.writeFileSync( f, JSON.stringify( [ffmpegSettings] ) );
 }
-=======
-function moveBackup(path) {
-    if (fs.existsSync(`${process.env.DATABASE}${path}`) ) {
-        let i = 0;
-        while (fs.existsSync( `${process.env.DATABASE}${path}.bak.${i}`)   ) {
-            i++;
-        }
-        fs.renameSync(`${process.env.DATABASE}${path}`, `${process.env.DATABASE}${path}.bak.${i}` );
-    }
-}
-
-function reAddIcon(dir) {
-    moveBackup('/images/dizquetv.png');
-    let data = fs.readFileSync(path.resolve(path.join(dir, 'resources/dizquetv.png')));
-    fs.writeFileSync(process.env.DATABASE + '/images/dizquetv.png', data);
-
-    if (fs.existsSync(`${process.env.DATABASE}/images/pseudotv.png`) ) {
-        moveBackup('/images/pseudotv.png');
-        let data = fs.readFileSync(path.resolve(path.join(dir, 'resources/dizquetv.png')));
-        fs.writeFileSync(process.env.DATABASE + '/images/pseudotv.png', data);
-    }
-
-    moveBackup('/images/generic-error-screen.png');
-    data = fs.readFileSync(path.resolve(path.join(dir, 'resources/generic-error-screen.png')))
-    fs.writeFileSync(process.env.DATABASE + '/images/generic-error-screen.png', data)
-
-    moveBackup('/images/generic-offline-screen.png');
-    data = fs.readFileSync(path.resolve(path.join(dir, 'resources/generic-offline-screen.png')));
-    fs.writeFileSync(process.env.DATABASE + '/images/generic-offline-screen.png', data);
-
-    moveBackup('/images/loading-screen.png');
-    data = fs.readFileSync(path.resolve(path.join(dir, 'resources/loading-screen.png')))
-    fs.writeFileSync(process.env.DATABASE + '/images/loading-screen.png', data)
-}
-
->>>>>>> a29c1ce8
 
 module.exports = {
     initDB: initDB,
