module.exports = {
    SLACK: 9999,
    TVGUIDE_MAXIMUM_PADDING_LENGTH_MS:    30*60*1000,

<<<<<<< HEAD
    VERSION_NAME: "0.0.64"
=======
    VERSION_NAME: "0.0.65-prerelease"
>>>>>>> 5411f6c1
}<|MERGE_RESOLUTION|>--- conflicted
+++ resolved
@@ -2,9 +2,5 @@
     SLACK: 9999,
     TVGUIDE_MAXIMUM_PADDING_LENGTH_MS:    30*60*1000,
 
-<<<<<<< HEAD
-    VERSION_NAME: "0.0.64"
-=======
     VERSION_NAME: "0.0.65-prerelease"
->>>>>>> 5411f6c1
 }