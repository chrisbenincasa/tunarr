module.exports = {
    SLACK: 9999,
    TVGUIDE_MAXIMUM_PADDING_LENGTH_MS:    30*60*1000,

<<<<<<< HEAD
    VERSION_NAME: "0.0.61-testing"
=======
    VERSION_NAME: "0.0.60"
>>>>>>> e72d0bf1
}<|MERGE_RESOLUTION|>--- conflicted
+++ resolved
@@ -2,9 +2,5 @@
     SLACK: 9999,
     TVGUIDE_MAXIMUM_PADDING_LENGTH_MS:    30*60*1000,
 
-<<<<<<< HEAD
-    VERSION_NAME: "0.0.61-testing"
-=======
-    VERSION_NAME: "0.0.60"
->>>>>>> e72d0bf1
+    VERSION_NAME: "0.0.61-prerelease"
 }