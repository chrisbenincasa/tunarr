{
  "$schema": "https://turbo.build/schema.json",
  "extends": ["//"],
  "tasks": {
    "build": {},
    "typecheck": {
      "dependsOn": ["^build"]
    },
    "bundle": {
      "inputs": ["./scripts/bundle.ts", "./src/**"],
<<<<<<< HEAD
      "dependsOn": ["^build", "^bundle", "@tunarr/web#bundle"],
=======
      "dependsOn": ["^build"],
>>>>>>> 50753a71
      "outputs": ["dist/**"]
    },
    "build-dev": {
      "dependsOn": ["^build"]
    },
    "make-bin": {
<<<<<<< HEAD
      "cache": false,
      "dependsOn": ["bundle"],
=======
      "dependsOn": ["@tunarr/web#bundle", "bundle"],
>>>>>>> 50753a71
      "outputs": ["bin/**"]
    },
    "lint-staged": {},
    "lint": {
      "dependsOn": ["lint-staged"]
    },
    "dev": {
      "dependsOn": ["@tunarr/shared#build"],
      "persistent": true,
      "cache": false,
      "interruptible": true
    },
    "generate-openapi": {
      "inputs": ["./src/**"],
      "dependsOn": ["^build"]
    }
  }
}<|MERGE_RESOLUTION|>--- conflicted
+++ resolved
@@ -8,23 +8,15 @@
     },
     "bundle": {
       "inputs": ["./scripts/bundle.ts", "./src/**"],
-<<<<<<< HEAD
-      "dependsOn": ["^build", "^bundle", "@tunarr/web#bundle"],
-=======
-      "dependsOn": ["^build"],
->>>>>>> 50753a71
+      "dependsOn": ["^build", "@tunarr/web#bundle"],
       "outputs": ["dist/**"]
     },
     "build-dev": {
       "dependsOn": ["^build"]
     },
     "make-bin": {
-<<<<<<< HEAD
       "cache": false,
-      "dependsOn": ["bundle"],
-=======
       "dependsOn": ["@tunarr/web#bundle", "bundle"],
->>>>>>> 50753a71
       "outputs": ["bin/**"]
     },
     "lint-staged": {},
