import { Maybe } from '@/types/util.js';
import { groupByUniqProp, isNonEmptyString } from '@/util/index.js';
import type {
  InsertMediaSourceRequest,
  UpdateMediaSourceRequest,
} from '@tunarr/types/api';
import dayjs from 'dayjs';
import {
  chunk,
  differenceWith,
  first,
  isEmpty,
  isNil,
  keys,
  map,
  mapValues,
  some,
  trimEnd,
} from 'lodash-es';
import { v4 } from 'uuid';

import { type IChannelDB } from '@/db/interfaces/IChannelDB.js';
import { KEYS } from '@/types/inject.js';
import { booleanToNumber } from '@/util/sqliteUtil.js';
import { tag } from '@tunarr/types';
import { inArray } from 'drizzle-orm';
import { inject, injectable, interfaces } from 'inversify';
import { Kysely } from 'kysely';
import { MarkRequired } from 'ts-essentials';
import { MediaSourceApiFactory } from '../external/MediaSourceApiFactory.ts';
import { MediaSourceLibraryRefresher } from '../services/MediaSourceLibraryRefresher.ts';
import {
  withProgramChannels,
  withProgramCustomShows,
  withProgramFillerShows,
} from './programQueryHelpers.ts';
import {
  MediaSourceId,
  MediaSourceName,
  MediaSourceType,
} from './schema/base.js';
import { DB } from './schema/db.ts';
import {
  EmbyMediaSource,
  JellyfinMediaSource,
  MediaSourceWithRelations,
  PlexMediaSource,
} from './schema/derivedTypes.js';
import { DrizzleDBAccess } from './schema/index.ts';
import { MediaSourceOrm, MediaSourceUpdate } from './schema/MediaSource.ts';
import {
  MediaSourceLibraryUpdate,
  NewMediaSourceLibrary,
} from './schema/MediaSourceLibrary.ts';
import { MediaSourceLibraryReplacePath } from './schema/MediaSourceLibraryReplacePath.ts';

type Report = {
  type: 'channel' | 'custom-show' | 'filler';
  id: string;
  channelNumber?: number;
  channelName?: string;
  destroyedPrograms: number;
  modifiedPrograms: number;
};

type MediaSourceUserInfo = {
  userId?: string;
  username?: string;
};

@injectable()
export class MediaSourceDB {
  constructor(
    @inject(KEYS.ChannelDB) private channelDb: IChannelDB,
    @inject(KEYS.MediaSourceApiFactory)
    private mediaSourceApiFactory: () => MediaSourceApiFactory,
    @inject(KEYS.Database) private db: Kysely<DB>,
    @inject(KEYS.MediaSourceLibraryRefresher)
    private mediaSourceLibraryRefresher: interfaces.AutoFactory<MediaSourceLibraryRefresher>,
    @inject(KEYS.DrizzleDB)
    private drizzleDB: DrizzleDBAccess,
  ) {}

  async getAll(): Promise<MediaSourceWithRelations[]> {
    return this.drizzleDB.query.mediaSource.findMany({
      with: {
        libraries: true,
        paths: true,
        replacePaths: true,
      },
    });
  }

  async getById(id: MediaSourceId): Promise<Maybe<MediaSourceWithRelations>> {
    return this.drizzleDB.query.mediaSource.findFirst({
      where: (ms, { eq }) => eq(ms.uuid, id),
      with: {
        libraries: true,
        paths: true,
        replacePaths: true,
      },
    });
  }

  async getLibrary(id: string) {
    return this.drizzleDB.query.mediaSourceLibrary.findFirst({
      where: (lib, { eq }) => eq(lib.uuid, id),
      with: {
        mediaSource: {
          with: {
            paths: true,
            replacePaths: true,
          },
        },
      },
    });
  }

  async findByType(
    type: typeof MediaSourceType.Plex,
    nameOrId: MediaSourceId,
  ): Promise<PlexMediaSource | undefined>;
  async findByType(
    type: typeof MediaSourceType.Jellyfin,
    nameOrId: MediaSourceId,
  ): Promise<JellyfinMediaSource | undefined>;
  async findByType(
    type: typeof MediaSourceType.Emby,
    nameOrId: MediaSourceId,
  ): Promise<EmbyMediaSource | undefined>;
  async findByType(
    type: MediaSourceType,
    nameOrId: MediaSourceId,
  ): Promise<MediaSourceWithRelations | undefined>;
  async findByType(type: MediaSourceType): Promise<MediaSourceWithRelations[]>;
  async findByType(
    type: MediaSourceType,
    nameOrId?: MediaSourceId,
  ): Promise<MediaSourceWithRelations[] | Maybe<MediaSourceWithRelations>> {
    const found = await this.drizzleDB.query.mediaSource.findMany({
      where: (ms, { eq, and }) => {
        if (isNonEmptyString(nameOrId)) {
          return and(eq(ms.type, type), eq(ms.uuid, nameOrId));
        } else {
          return eq(ms.type, type);
        }
      },
      with: {
        libraries: true,
        paths: true,
        replacePaths: true,
      },
    });

    if (isNonEmptyString(nameOrId)) {
      return first(found);
    } else {
      return found;
    }
  }

  async deleteMediaSource(id: MediaSourceId) {
    const deletedServer = await this.getById(id);
    if (isNil(deletedServer)) {
      throw new Error(`MediaSource not found: ${id}`);
    }

    // This should cascade all relevant deletes across the DB
    const relatedProgramIds = await this.db
      .transaction()
      .execute(async (tx) => {
        const relatedProgramIds = await tx
          .selectFrom('program')
          .where('program.mediaSourceId', '=', id)
          .select('uuid')
          .execute()
          .then((_) => _.map(({ uuid }) => uuid));

        await tx
          .deleteFrom('mediaSource')
          .where('uuid', '=', id)
          .limit(1)
          .execute();
        return relatedProgramIds;
      });

    await this.channelDb.removeProgramsFromAllLineups(relatedProgramIds);

    this.mediaSourceApiFactory().deleteCachedClient(deletedServer);

    return { deletedServer };
  }

  async updateMediaSource(updateReq: UpdateMediaSourceRequest) {
    const id = tag<MediaSourceId>(updateReq.id);

    const mediaSource = await this.getById(id);

    if (isNil(mediaSource)) {
      throw new Error("Server doesn't exist.");
    }

<<<<<<< HEAD
    if (updateReq.type === 'local') {
      await this.db.transaction().execute(async (tx) => {
        await tx
          .updateTable('mediaSource')
          .set({
            mediaType: updateReq.mediaType,
            name: tag<MediaSourceName>(updateReq.name),
          })
          .where('mediaSource.uuid', '=', id)
          .executeTakeFirstOrThrow();

        const newPaths = differenceWith(
          updateReq.paths,
          mediaSource.libraries,
          (incomingPath, { externalKey }) => incomingPath === externalKey,
        );
        const deletePaths = differenceWith(
          mediaSource.libraries,
          updateReq.paths,
          ({ externalKey }, incomingPath) => externalKey === incomingPath,
        ).map(({ externalKey }) => externalKey);

        if (deletePaths.length > 0) {
          await tx
            .deleteFrom('mediaSourceLibrary')
            .where(
              'mediaSourceLibrary.mediaSourceId',
              '=',
              tag<MediaSourceId>(updateReq.id),
            )
            .where('mediaSourceLibrary.externalKey', 'in', deletePaths)
            .executeTakeFirstOrThrow();
        }

        if (newPaths.length > 0) {
          await tx
            .insertInto('mediaSourceLibrary')
            .values(
              newPaths.map((path) => ({
                externalKey: path,
                mediaSourceId: mediaSource.uuid,
                mediaType: updateReq.mediaType,
                name: path,
                uuid: v4(),
                enabled: booleanToNumber(true),
                lastScannedAt: null,
              })),
            )
            .executeTakeFirstOrThrow();
        }
      });
    } else {
      const sendGuideUpdates =
        updateReq.type === 'plex'
          ? (updateReq.sendGuideUpdates ?? false)
          : false;
      const sendChannelUpdates =
        updateReq.type === 'plex'
          ? (updateReq.sendChannelUpdates ?? false)
          : false;

      await this.db
        .updateTable('mediaSource')
        .set({
          name: tag<MediaSourceName>(updateReq.name),
          uri: trimEnd(updateReq.uri, '/'),
          accessToken: updateReq.accessToken,
          sendGuideUpdates: booleanToNumber(sendGuideUpdates),
          sendChannelUpdates: booleanToNumber(sendChannelUpdates),
          updatedAt: +dayjs(),
          // This allows clearing the values
          userId: updateReq.userId,
          username: updateReq.username,
        } satisfies MediaSourceUpdate)
        .where('uuid', '=', tag<MediaSourceId>(updateReq.id))
        // TODO: Blocked on https://github.com/oven-sh/bun/issues/16909
        // .limit(1)
        .executeTakeFirstOrThrow();

      await this.drizzleDB.transaction(async (tx) => {
        const existing = await tx.query.mediaSourceLibraryReplacePath.findMany({
          where: (fields, { eq }) => eq(fields.mediaSourceId, updateReq.id),
        });

        const newPaths = differenceWith(
          updateReq.pathReplacements,
          existing,
          (existing, incoming) => {
            return (
              existing.localPath !== incoming.localPath &&
              existing.serverPath !== incoming.serverPath
            );
          },
        );
        const removedPaths = differenceWith(
          existing,
          updateReq.pathReplacements,
          (existing, incoming) => {
            return (
              existing.localPath !== incoming.localPath &&
              existing.serverPath !== incoming.serverPath
            );
          },
        );

        if (removedPaths.length > 0) {
          await tx.delete(MediaSourceLibraryReplacePath).where(
            inArray(
              MediaSourceLibraryReplacePath.uuid,
              removedPaths.map(({ uuid }) => uuid),
            ),
          );
        }
=======
    const sendGuideUpdates =
      server.type === 'plex' ? (server.sendGuideUpdates ?? false) : false;

    await this.db
      .updateTable('mediaSource')
      .set({
        name: server.name,
        uri: trimEnd(server.uri, '/'),
        accessToken: server.accessToken,
        sendGuideUpdates: booleanToNumber(sendGuideUpdates),
        sendChannelUpdates: booleanToNumber(false),
        updatedAt: +dayjs(),
        // This allows clearing the values
        userId: server.userId,
        username: server.username,
      })
      .where('uuid', '=', server.id)
      // TODO: Blocked on https://github.com/oven-sh/bun/issues/16909
      // .limit(1)
      .executeTakeFirst();
>>>>>>> 609c5433

        if (newPaths.length > 0) {
          await tx.insert(MediaSourceLibraryReplacePath).values(
            newPaths.map((newPath) => ({
              ...newPath,
              uuid: v4(),
              mediaSourceId: updateReq.id,
            })),
          );
        }
      });

      this.mediaSourceApiFactory().deleteCachedClient(mediaSource);
    }

    const report = await this.fixupProgramReferences(
      tag(id),
      mediaSource.type,
      mediaSource,
    );

    return report;
  }

  async setMediaSourceUserInfo(
    mediaSourceId: MediaSourceId,
    info: MediaSourceUserInfo,
  ) {
    if (isNonEmptyString(info.userId) && isNonEmptyString(info.username)) {
      return;
    }

    await this.db
      .updateTable('mediaSource')
      .$if(isNonEmptyString(info.userId), (eb) => eb.set('userId', info.userId))
      .$if(isNonEmptyString(info.username), (eb) =>
        eb.set('username', info.username),
      )
      .where('uuid', '=', mediaSourceId)
      .executeTakeFirstOrThrow();
  }

  async addMediaSource(server: InsertMediaSourceRequest): Promise<string> {
    const name = tag<MediaSourceName>(server.name);
    const sendGuideUpdates =
      server.type === 'plex' ? (server.sendGuideUpdates ?? false) : false;
<<<<<<< HEAD
    const sendChannelUpdates =
      server.type === 'plex' ? (server.sendChannelUpdates ?? false) : false;

    if (server.type === 'local' && isEmpty(server.paths)) {
      throw new Error(
        'Must have at least one path specified for a local media source',
      );
    }

=======
>>>>>>> 609c5433
    const index = await this.db
      .selectFrom('mediaSource')
      .select((eb) => eb.fn.count<number>('uuid').as('count'))
      .executeTakeFirst()
      .then((_) => _?.count ?? 0);

    const now = +dayjs();
<<<<<<< HEAD
    const newServer = await this.db.transaction().execute(async (tx) => {
      const newServer = await tx
        .insertInto('mediaSource')
        .values({
          // ...server,
          uuid: tag<MediaSourceId>(v4()),
          name,
          uri: server.type === 'local' ? '' : trimEnd(server.uri, '/'),
          sendChannelUpdates: sendChannelUpdates ? 1 : 0,
          sendGuideUpdates: sendGuideUpdates ? 1 : 0,
          createdAt: now,
          updatedAt: now,
          index,
          type: server.type,
          userId:
            server.type === 'local'
              ? null
              : isNonEmptyString(server.userId)
                ? server.userId
                : null,
          username:
            server.type === 'local'
              ? null
              : isNonEmptyString(server.username)
                ? server.username
                : null,
          accessToken: server.type === 'local' ? '' : server.accessToken,
          mediaType: server.type === 'local' ? server.mediaType : null,
        })
        .returning('uuid')
        .executeTakeFirstOrThrow();

      if (server.type === 'local') {
        await tx
          .insertInto('mediaSourceLibrary')
          .values(
            server.paths.map(
              (path) =>
                ({
                  externalKey: path,
                  mediaSourceId: newServer.uuid,
                  mediaType: server.mediaType,
                  name: path,
                  uuid: v4(),
                  enabled: booleanToNumber(true),
                  lastScannedAt: null,
                }) satisfies NewMediaSourceLibrary,
            ),
          )
          .executeTakeFirstOrThrow();
      }

      return newServer;
    });

    await this.mediaSourceLibraryRefresher().refreshMediaSource(newServer.uuid);

    return newServer?.uuid;
  }

  async updateLibraries(updates: MediaSourceLibrariesUpdate) {
    return this.db.transaction().execute(async (tx) => {
      if (!isEmpty(updates.addedLibraries)) {
        await tx
          .insertInto('mediaSourceLibrary')
          .values(updates.addedLibraries)
          .execute();
      }

      if (updates.updatedLibraries.length > 0) {
        for (const update of updates.updatedLibraries) {
          await tx
            .updateTable('mediaSourceLibrary')
            .set(update)
            .where('uuid', '=', update.uuid)
            .executeTakeFirstOrThrow();
        }
      }

      if (updates.deletedLibraries.length > 0) {
        await tx
          .deleteFrom('mediaSourceLibrary')
          .where('uuid', 'in', updates.deletedLibraries)
          .execute();
      }
    });
  }

  async setLibraryEnabled(
    mediaSourceId: MediaSourceId,
    libraryId: string,
    enabled: boolean,
  ) {
    return this.db
      .updateTable('mediaSourceLibrary')
      .set({
        enabled: booleanToNumber(enabled),
=======
    const newServer = await this.db
      .insertInto('mediaSource')
      .values({
        ...server,
        uuid: v4(),
        name,
        uri: trimEnd(server.uri, '/'),
        sendChannelUpdates: booleanToNumber(false),
        sendGuideUpdates: booleanToNumber(sendGuideUpdates),
        createdAt: now,
        updatedAt: now,
        index,
        type: server.type,
        userId: isNonEmptyString(server.userId) ? server.userId : null,
        username: isNonEmptyString(server.username) ? server.username : null,
>>>>>>> 609c5433
      })
      .where('mediaSourceLibrary.mediaSourceId', '=', mediaSourceId)
      .where('uuid', '=', libraryId)
      .returningAll()
      .executeTakeFirstOrThrow();
  }

  setLibraryLastScannedTime(libraryId: string, lastScannedAt: dayjs.Dayjs) {
    return this.db
      .updateTable('mediaSourceLibrary')
      .set({
        lastScannedAt: +lastScannedAt,
      })
      .where('uuid', '=', libraryId)
      .executeTakeFirstOrThrow();
  }

  private async fixupProgramReferences(
    serverId: MediaSourceId,
    serverType: MediaSourceType,
    newServer?: MediaSourceOrm,
  ) {
    // TODO: We need to update this to:
    // 1. handle different source types
    // 2. use program_external_id table
    // 3. not delete programs if they still have another reference via
    //    the external id table (program that exists on 2 servers)
    const allPrograms = await this.db
      .selectFrom('program')
      .selectAll()
      .where('sourceType', '=', serverType)
      .where('mediaSourceId', '=', serverId)
      .select(withProgramChannels)
      .select(withProgramFillerShows)
      .select(withProgramCustomShows)
      .execute();

    const channelById = groupByUniqProp(
      allPrograms.flatMap((p) => p.channels),
      'uuid',
    );

    const customShowById = groupByUniqProp(
      allPrograms.flatMap((p) => p.customShows),
      'uuid',
    );

    const fillersById = groupByUniqProp(
      allPrograms.flatMap((p) => p.fillerShows),
      'uuid',
    );

    const channelToProgramCount = mapValues(
      channelById,
      ({ uuid }) =>
        allPrograms.filter((p) => some(p.channels, (f) => f.uuid === uuid))
          .length,
    );

    const customShowToProgramCount = mapValues(
      customShowById,
      ({ uuid }) =>
        allPrograms.filter((p) => some(p.customShows, (f) => f.uuid === uuid))
          .length,
    );

    const fillerToProgramCount = mapValues(
      fillersById,
      ({ uuid }) =>
        allPrograms.filter((p) => some(p.fillerShows, (f) => f.uuid === uuid))
          .length,
    );

    const isUpdate = newServer && newServer.uuid !== serverId;
    if (!isUpdate) {
      // Remove all associations of this program
      // TODO: See if we can just get this automatically with foreign keys...
      await this.db.transaction().execute(async (tx) => {
        for (const programChunk of chunk(allPrograms, 500)) {
          const programIds = map(programChunk, 'uuid');
          await tx
            .deleteFrom('channelPrograms')
            .where('channelPrograms.programUuid', 'in', programIds)
            .execute();
          await tx
            .deleteFrom('fillerShowContent')
            .where('fillerShowContent.programUuid', 'in', programIds)
            .execute();
          await tx
            .deleteFrom('customShowContent')
            .where('customShowContent.contentUuid', 'in', programIds)
            .execute();
          await tx
            .deleteFrom('program')
            .where('uuid', 'in', programIds)
            .execute();
        }

        for (const channel of keys(channelById)) {
          await this.channelDb.removeProgramsFromLineup(
            channel,
            map(allPrograms, 'uuid'),
          );
        }
      });
    }

    const channelReports: Report[] = map(
      channelById,
      ({ number, name }, id) => {
        return {
          type: 'channel',
          id,
          channelNumber: number,
          channelName: name,
          destroyedPrograms: isUpdate ? 0 : (channelToProgramCount[id] ?? 0),
          modifiedPrograms: isUpdate ? (channelToProgramCount[id] ?? 0) : 0,
        } as Report;
      },
    );

    const fillerReports: Report[] = map(fillersById, ({ uuid }) => ({
      type: 'filler',
      id: uuid,
      destroyedPrograms: isUpdate ? 0 : (fillerToProgramCount[uuid] ?? 0),
      modifiedPrograms: isUpdate ? (fillerToProgramCount[uuid] ?? 0) : 0,
    }));

    const customShowReports: Report[] = map(customShowById, ({ uuid }) => ({
      type: 'custom-show',
      id: uuid,
      destroyedPrograms: isUpdate ? 0 : (customShowToProgramCount[uuid] ?? 0),
      modifiedPrograms: isUpdate ? (customShowToProgramCount[uuid] ?? 0) : 0,
    }));

    return [...channelReports, ...fillerReports, ...customShowReports];
  }
}

export type MediaSourceLibrariesUpdate = {
  addedLibraries: NewMediaSourceLibrary[];
  updatedLibraries: MarkRequired<MediaSourceLibraryUpdate, 'uuid'>[];
  deletedLibraries: string[];
};<|MERGE_RESOLUTION|>--- conflicted
+++ resolved
@@ -1,10 +1,16 @@
+import { type IChannelDB } from '@/db/interfaces/IChannelDB.js';
+import { KEYS } from '@/types/inject.js';
 import { Maybe } from '@/types/util.js';
 import { groupByUniqProp, isNonEmptyString } from '@/util/index.js';
+import { booleanToNumber } from '@/util/sqliteUtil.js';
+import { tag } from '@tunarr/types';
 import type {
   InsertMediaSourceRequest,
   UpdateMediaSourceRequest,
 } from '@tunarr/types/api';
 import dayjs from 'dayjs';
+import { inject, injectable, interfaces } from 'inversify';
+import { Kysely } from 'kysely';
 import {
   chunk,
   differenceWith,
@@ -17,16 +23,8 @@
   some,
   trimEnd,
 } from 'lodash-es';
+import { MarkRequired } from 'ts-essentials';
 import { v4 } from 'uuid';
-
-import { type IChannelDB } from '@/db/interfaces/IChannelDB.js';
-import { KEYS } from '@/types/inject.js';
-import { booleanToNumber } from '@/util/sqliteUtil.js';
-import { tag } from '@tunarr/types';
-import { inArray } from 'drizzle-orm';
-import { inject, injectable, interfaces } from 'inversify';
-import { Kysely } from 'kysely';
-import { MarkRequired } from 'ts-essentials';
 import { MediaSourceApiFactory } from '../external/MediaSourceApiFactory.ts';
 import { MediaSourceLibraryRefresher } from '../services/MediaSourceLibraryRefresher.ts';
 import {
@@ -47,12 +45,11 @@
   PlexMediaSource,
 } from './schema/derivedTypes.js';
 import { DrizzleDBAccess } from './schema/index.ts';
-import { MediaSourceOrm, MediaSourceUpdate } from './schema/MediaSource.ts';
+import { MediaSourceOrm } from './schema/MediaSource.ts';
 import {
   MediaSourceLibraryUpdate,
   NewMediaSourceLibrary,
 } from './schema/MediaSourceLibrary.ts';
-import { MediaSourceLibraryReplacePath } from './schema/MediaSourceLibraryReplacePath.ts';
 
 type Report = {
   type: 'channel' | 'custom-show' | 'filler';
@@ -200,7 +197,6 @@
       throw new Error("Server doesn't exist.");
     }
 
-<<<<<<< HEAD
     if (updateReq.type === 'local') {
       await this.db.transaction().execute(async (tx) => {
         await tx
@@ -257,96 +253,23 @@
         updateReq.type === 'plex'
           ? (updateReq.sendGuideUpdates ?? false)
           : false;
-      const sendChannelUpdates =
-        updateReq.type === 'plex'
-          ? (updateReq.sendChannelUpdates ?? false)
-          : false;
 
       await this.db
         .updateTable('mediaSource')
         .set({
-          name: tag<MediaSourceName>(updateReq.name),
+          name: updateReq.name,
           uri: trimEnd(updateReq.uri, '/'),
           accessToken: updateReq.accessToken,
           sendGuideUpdates: booleanToNumber(sendGuideUpdates),
-          sendChannelUpdates: booleanToNumber(sendChannelUpdates),
           updatedAt: +dayjs(),
           // This allows clearing the values
           userId: updateReq.userId,
           username: updateReq.username,
-        } satisfies MediaSourceUpdate)
-        .where('uuid', '=', tag<MediaSourceId>(updateReq.id))
+        })
+        .where('uuid', '=', updateReq.id)
         // TODO: Blocked on https://github.com/oven-sh/bun/issues/16909
         // .limit(1)
-        .executeTakeFirstOrThrow();
-
-      await this.drizzleDB.transaction(async (tx) => {
-        const existing = await tx.query.mediaSourceLibraryReplacePath.findMany({
-          where: (fields, { eq }) => eq(fields.mediaSourceId, updateReq.id),
-        });
-
-        const newPaths = differenceWith(
-          updateReq.pathReplacements,
-          existing,
-          (existing, incoming) => {
-            return (
-              existing.localPath !== incoming.localPath &&
-              existing.serverPath !== incoming.serverPath
-            );
-          },
-        );
-        const removedPaths = differenceWith(
-          existing,
-          updateReq.pathReplacements,
-          (existing, incoming) => {
-            return (
-              existing.localPath !== incoming.localPath &&
-              existing.serverPath !== incoming.serverPath
-            );
-          },
-        );
-
-        if (removedPaths.length > 0) {
-          await tx.delete(MediaSourceLibraryReplacePath).where(
-            inArray(
-              MediaSourceLibraryReplacePath.uuid,
-              removedPaths.map(({ uuid }) => uuid),
-            ),
-          );
-        }
-=======
-    const sendGuideUpdates =
-      server.type === 'plex' ? (server.sendGuideUpdates ?? false) : false;
-
-    await this.db
-      .updateTable('mediaSource')
-      .set({
-        name: server.name,
-        uri: trimEnd(server.uri, '/'),
-        accessToken: server.accessToken,
-        sendGuideUpdates: booleanToNumber(sendGuideUpdates),
-        sendChannelUpdates: booleanToNumber(false),
-        updatedAt: +dayjs(),
-        // This allows clearing the values
-        userId: server.userId,
-        username: server.username,
-      })
-      .where('uuid', '=', server.id)
-      // TODO: Blocked on https://github.com/oven-sh/bun/issues/16909
-      // .limit(1)
-      .executeTakeFirst();
->>>>>>> 609c5433
-
-        if (newPaths.length > 0) {
-          await tx.insert(MediaSourceLibraryReplacePath).values(
-            newPaths.map((newPath) => ({
-              ...newPath,
-              uuid: v4(),
-              mediaSourceId: updateReq.id,
-            })),
-          );
-        }
-      });
+        .executeTakeFirst();
 
       this.mediaSourceApiFactory().deleteCachedClient(mediaSource);
     }
@@ -382,9 +305,6 @@
     const name = tag<MediaSourceName>(server.name);
     const sendGuideUpdates =
       server.type === 'plex' ? (server.sendGuideUpdates ?? false) : false;
-<<<<<<< HEAD
-    const sendChannelUpdates =
-      server.type === 'plex' ? (server.sendChannelUpdates ?? false) : false;
 
     if (server.type === 'local' && isEmpty(server.paths)) {
       throw new Error(
@@ -392,8 +312,6 @@
       );
     }
 
-=======
->>>>>>> 609c5433
     const index = await this.db
       .selectFrom('mediaSource')
       .select((eb) => eb.fn.count<number>('uuid').as('count'))
@@ -401,7 +319,6 @@
       .then((_) => _?.count ?? 0);
 
     const now = +dayjs();
-<<<<<<< HEAD
     const newServer = await this.db.transaction().execute(async (tx) => {
       const newServer = await tx
         .insertInto('mediaSource')
@@ -410,8 +327,8 @@
           uuid: tag<MediaSourceId>(v4()),
           name,
           uri: server.type === 'local' ? '' : trimEnd(server.uri, '/'),
-          sendChannelUpdates: sendChannelUpdates ? 1 : 0,
-          sendGuideUpdates: sendGuideUpdates ? 1 : 0,
+          sendChannelUpdates: booleanToNumber(false),
+          sendGuideUpdates: booleanToNumber(sendGuideUpdates),
           createdAt: now,
           updatedAt: now,
           index,
@@ -499,23 +416,6 @@
       .updateTable('mediaSourceLibrary')
       .set({
         enabled: booleanToNumber(enabled),
-=======
-    const newServer = await this.db
-      .insertInto('mediaSource')
-      .values({
-        ...server,
-        uuid: v4(),
-        name,
-        uri: trimEnd(server.uri, '/'),
-        sendChannelUpdates: booleanToNumber(false),
-        sendGuideUpdates: booleanToNumber(sendGuideUpdates),
-        createdAt: now,
-        updatedAt: now,
-        index,
-        type: server.type,
-        userId: isNonEmptyString(server.userId) ? server.userId : null,
-        username: isNonEmptyString(server.username) ? server.username : null,
->>>>>>> 609c5433
       })
       .where('mediaSourceLibrary.mediaSourceId', '=', mediaSourceId)
       .where('uuid', '=', libraryId)
