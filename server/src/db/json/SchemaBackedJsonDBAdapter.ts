--- conflicted
+++ resolved
@@ -74,10 +74,6 @@
     }
 
     // eslint can't seem to handle this but TS compiler gets it right.
-<<<<<<< HEAD
-
-=======
->>>>>>> 50753a71
     return parseResult.data;
   }
 
