import { JellyfinRequestRedacter } from '@/external/jellyfin/JellyfinRequestRedacter.js';
import type { Maybe, Nilable, Nullable } from '@/types/util.js';
import {
  attemptSync,
  caughtErrorToError,
  isDefined,
  isNonEmptyString,
  nullToUndefined,
  parseIntOrNull,
} from '@/util/index.js';
import { LoggerFactory } from '@/util/logging/LoggerFactory.js';
import { getTunarrVersion } from '@/util/version.js';
import { seq } from '@tunarr/shared/util';
import type { Folder, Library, MediaChapter } from '@tunarr/types';
import type { MediaSourceStatus, PagedResult } from '@tunarr/types/api';
import type {
  JellyfinItem as ApiJellyfinItem,
  JellyfinItemFields,
  JellyfinItemKind,
  JellyfinItemSortBy,
  JellyfinMediaSourceInfo,
  JellyfinVirtualFolder,
} from '@tunarr/types/jellyfin';
import {
  JellyfinAuthenticationResult,
  JellyfinLibraryItemsResponse,
  JellyfinSystemInfo,
  JellyfinVirtualFolderResponse,
} from '@tunarr/types/jellyfin';
import type { AxiosRequestConfig } from 'axios';
import axios, { isAxiosError } from 'axios';
import dayjs from 'dayjs';
import {
  every,
  find,
  floor,
  forEach,
  groupBy,
  isBoolean,
  isEmpty,
  isError,
  isNil,
  isNull,
  isNumber,
  mapValues,
  omitBy,
  orderBy,
  union,
} from 'lodash-es';
import type { NonEmptyArray } from 'ts-essentials';
import { match, P } from 'ts-pattern';
import { v4 } from 'uuid';
import type { ProgramType } from '../../db/schema/Program.ts';
import type { ProgramGroupingType } from '../../db/schema/ProgramGrouping.ts';
import type { Canonicalizer } from '../../services/Canonicalizer.ts';
import { extractIsAnamorphic } from '../../stream/jellyfin/JellyfinStreamDetails.ts';
import type {
  JellyfinEpisode as ApiJellyfinEpisode,
  JellyfinMovie as ApiJellyfinMovie,
  JellyfinMusicAlbum as ApiJellyfinMusicAlbum,
  JellyfinMusicArtist as ApiJellyfinMusicArtist,
  JellyfinMusicTrack as ApiJellyfinMusicTrack,
  JellyfinMusicVideo as ApiJellyfinMusicVideo,
  JellyfinOtherVideo as ApiJellyfinOtherVideo,
  JellyfinSeason as ApiJellyfinSeason,
  JellyfinSeries as ApiJellyfinSeries,
  SpecificJellyfinType,
} from '../../types/JellyfinTypes.ts';
import { isJellyfinType } from '../../types/JellyfinTypes.ts';
import type {
  Identifier,
  JellyfinEpisode,
  JellyfinItem,
  JellyfinMovie,
  JellyfinMusicAlbum,
  JellyfinMusicArtist,
  JellyfinMusicTrack,
  JellyfinMusicVideo,
  JellyfinOtherVideo,
  JellyfinSeason,
  JellyfinShow,
  MediaItem,
  MediaStream,
  NamedEntity,
} from '../../types/Media.ts';
import { Result } from '../../types/result.ts';
import {
  QueryError,
  type ApiClientOptions,
  type QueryResult,
} from '../BaseApiClient.js';
import { MediaSourceApiClient } from '../MediaSourceApiClient.ts';

const RequiredLibraryFields = [
  'Path',
  'Genres',
  'Tags',
  'DateCreated',
  'Etag',
  'Overview',
  'Taglines',
  'Studios',
  'People',
  'ProviderIds',
  'Chapters',
<<<<<<< HEAD
  'MediaStreams',
  'MediaSources',
] satisfies JellyfinItemFields[];
=======
  'PremiereDate',
  'OfficialRating',
];
>>>>>>> 70b37577

function getJellyfinAuthorization(
  apiKey: Maybe<string>,
  clientId: Maybe<string>,
) {
  const parts: string[] = [];
  if (isNonEmptyString(apiKey)) {
    parts.push(`Token="${apiKey}"`);
  }
  if (isNonEmptyString(clientId)) {
    parts.push(`DeviceId="${clientId}"`);
  }
  parts.push(
    'Client="Tunarr", Device="Web Browser"',
    `Version="${getTunarrVersion()}"`,
  );

  return `MediaBrowser ${parts.join(', ')}`;
}

export type JellyfinApiClientOptions = Omit<ApiClientOptions, 'type'>;

export type JellyfinGetItemsQuery = {
  recursive?: boolean;
  searchTerm?: string;
  nameStartsWith?: string;
  nameStartsWithOrGreater?: string;
  nameLessThan?: string;
  genres?: string[];
  ids?: string[];
  hasImdbId?: boolean;
  hasTmdbId?: boolean;
  hasTvdbId?: boolean;
  contributingArtistIds?: string[];
  excludeItemIds?: string[];
  albumArtistIds?: string[];
};

type JellyfinItemTypes = {
  [ProgramType.Movie]: JellyfinMovie;
  [ProgramGroupingType.Show]: JellyfinShow;
  [ProgramGroupingType.Season]: JellyfinSeason;
  [ProgramType.Episode]: JellyfinEpisode;
  [ProgramGroupingType.Artist]: JellyfinMusicArtist;
  [ProgramGroupingType.Album]: JellyfinMusicAlbum;
  [ProgramType.Track]: JellyfinMusicTrack;
};

export class JellyfinApiClient extends MediaSourceApiClient<JellyfinItemTypes> {
  protected redacter = new JellyfinRequestRedacter();

  constructor(
    private canonicalizer: Canonicalizer<ApiJellyfinItem>,
    options: ApiClientOptions,
  ) {
    super({
      ...options,
      extraHeaders: {
        ...options.extraHeaders,
        Accept: 'application/json',
        Authorization: getJellyfinAuthorization(
          options.mediaSource.accessToken,
          undefined,
        ),
      },
    });
  }

  static async login(
    serverUrl: string,
    username: string,
    password: string,
    clientId: string = v4(),
  ) {
    try {
      const response = await axios.post(
        `${serverUrl}/Users/AuthenticateByName`,
        {
          Username: username,
          Pw: password,
        },
        {
          headers: {
            Authorization: getJellyfinAuthorization(undefined, clientId),
          },
        },
      );

      return await JellyfinAuthenticationResult.parseAsync(response.data);
    } catch (e) {
      if (isAxiosError(e) && e.config) {
        new JellyfinRequestRedacter().redact(e.config);
      }

      LoggerFactory.root.error(
        { error: e as unknown, className: JellyfinApiClient.name },
        'Error logging into Jellyfin',
      );
      throw e;
    }
  }

  async ping(): Promise<MediaSourceStatus> {
    try {
      await this.doGet({
        url: '/System/Ping',
      });

      // One of these should succeed. In the username/pw case
      // we should be able to at least retrieve our own user.
      // Access token based auth will not have a "me" but should be able
      // to at least list all users.
      const [meResult, allUsersResult] = await Promise.allSettled([
        this.doGet({
          url: '/Users/Me',
          params: {
            userId: this.options.mediaSource.userId,
          },
        }),
        this.doGet({
          url: '/Users',
        }),
      ]);

      if (
        meResult.status === 'fulfilled' ||
        allUsersResult.status === 'fulfilled'
      ) {
        return { healthy: true };
      } else {
        return {
          healthy: false,
          status: 'auth',
        };
      }
    } catch (e) {
      return {
        healthy: false,
        status: this.getHealthStatus(e),
      };
    }
  }

  async getSystemInfo() {
    return this.doTypeCheckedGet('/System/Info', JellyfinSystemInfo);
  }

  async getUserLibraries(): Promise<QueryResult<Library[]>> {
    const result = await this.doTypeCheckedGet(
      '/Library/VirtualFolders',
      JellyfinVirtualFolderResponse,
    );
    return result.mapPure((data) =>
      data.map((lib) => this.virtualFolderToLibrary(lib)),
    );
  }

  async getUserViewsRaw() {
    return this.doTypeCheckedGet(
      '/Library/VirtualFolders',
      JellyfinVirtualFolderResponse,
      {
        params: {
          includeExternalContent: false,
          presetViews: [
            'movies',
            'tvshows',
            'music',
            'playlists',
            'folders',
            'homevideos',
            'boxsets',
            'trailers',
            'musicvideos',
          ],
        },
      },
    );
  }

  async getUserViews() {
    const result = await this.getUserViewsRaw();

    return result.mapPure((data) =>
      data.map((lib) => this.virtualFolderToLibrary(lib)),
    );
  }

  private virtualFolderToLibrary(lib: JellyfinVirtualFolder): Library {
    return {
      type: 'library',
      externalId: lib.ItemId,
      locations: lib.LibraryOptions.PathInfos.map((path) => ({
        type: 'local',
        path: path.Path,
      })),
      sourceType: 'jellyfin',
      title: lib.Name,
      uuid: v4(),
      childType: match(lib.CollectionType)
        .returnType<Folder['childType']>()
        .with('movies', () => 'movie')
        .with('musicvideos', () => 'music_video')
        .with('tvshows', () => 'show')
        .with('music', () => 'artist')
        .with('homevideos', () => 'other_video')
        .otherwise(() => undefined),
    } satisfies Library;
  }

  async getMovie(itemId: string, extraFields: JellyfinItemFields[] = []) {
    return this.getItemOfType(
      itemId,
      'Movie',
      (movie) => this.jellyfinApiMovieInjection(movie),
      extraFields,
    );
  }

  async getEpisode(itemId: string, extraFields: JellyfinItemFields[] = []) {
    return this.getItemOfType(
      itemId,
      'Episode',
      (ep) => this.jellyfinApiEpisodeInjection(ep),
      extraFields,
    );
  }

  async getMusicTrack(
    itemId: string,
  ): Promise<QueryResult<JellyfinMusicTrack>> {
    return this.getItemOfType(itemId, 'Audio', (track) =>
      this.jellyfinApiMusicTrackInjection(track),
    );
  }

  private async getItemOfType<ItemTypeT extends JellyfinItemKind, OutType>(
    itemId: string,
    itemType: ItemTypeT,
    converter: (item: SpecificJellyfinType<ItemTypeT>) => Nullable<OutType>,
    extraFields: JellyfinItemFields[] = [],
  ): Promise<QueryResult<OutType>> {
    return this.getRawItem(itemId, itemType, extraFields).then((result) => {
      return result.flatMap((item) => {
        if (!item) {
          return this.makeErrorResult(
            'not_found',
            `Could not find Jellyfin item with ID = ${itemId} of type ${itemType}`,
          );
        }

        if (!isJellyfinType(item, itemType)) {
          return this.makeErrorResult(
            'generic_request_error',
            `Expected item of type ${itemType} for Jellyfin item ${itemId}, but got ${item.Type}`,
          );
        }

        return Result.attempt(() => converter(item)).ifNil(
          QueryError.create(
            'generic_request_error',
            `Could not convert Jellyfin item with id = ${itemId}`,
          ),
        );
      });
    });
  }

  async getItems(
    parentId: Nilable<string>,
    itemTypes: Nilable<JellyfinItemKind[]> = null,
    extraFields: JellyfinItemFields[] = [],
    pageParams: Nilable<{ offset: number; limit: number }> = null,
    extraParams: JellyfinGetItemsQuery = {},
    sortBy: [JellyfinItemSortBy, ...JellyfinItemSortBy[]] = [
      'SortName',
      'ProductionYear',
    ],
  ): Promise<QueryResult<PagedResult<JellyfinItem[]>>> {
    const result = await this.getRawItems(
      parentId,
      itemTypes,
      extraFields,
      pageParams,
      extraParams,
      sortBy,
    );

    return result.mapPure((data) => {
      const out = seq.collect(data.Items, (item) =>
        this.jelllyfinApiItemInjection(item),
      );

      return {
        total: data.TotalRecordCount,
        result: out,
        size: out.length,
        offset: data.StartIndex ?? undefined,
      };
    });
  }

  async getItem<ItemTypeT extends JellyfinItemKind>(
    itemId: string,
    itemType: ItemTypeT | null = null,
    extraFields: JellyfinItemFields[] = [],
  ): Promise<QueryResult<Maybe<JellyfinItem>>> {
    const item = await this.getRawItem(itemId, itemType, extraFields);
    return item.mapPure((data) => {
      if (!data) {
        return;
      }

      return this.jelllyfinApiItemInjection(data) ?? undefined;
    });
  }

  async getRawItem<ItemTypeT extends JellyfinItemKind>(
    itemId: string,
    itemType: ItemTypeT | null = null,
    extraFields: JellyfinItemFields[] = [],
  ): Promise<QueryResult<Maybe<ApiJellyfinItem>>> {
    const result = await this.getRawItems(
      null,
      itemType ? [itemType] : null,
      ['MediaStreams', 'MediaSources', ...extraFields],
      { offset: 0, limit: 1 },
      {
        ids: [itemId],
      },
    );

    return result.mapPure((data) => {
      return find(data.Items, (item) => item.Id === itemId);
    });
  }

  async getRawItems(
    parentId: Nilable<string>,
    itemTypes: Nilable<JellyfinItemKind[]> = null,
    extraFields: JellyfinItemFields[] = [],
    pageParams: Nilable<{ offset: number; limit: number }> = null,
    extraParams: JellyfinGetItemsQuery = {},
    sortBy: [JellyfinItemSortBy, ...JellyfinItemSortBy[]] = [
      'SortName',
      'ProductionYear',
    ],
  ): Promise<QueryResult<JellyfinLibraryItemsResponse>> {
    return this.doTypeCheckedGet('/Items', JellyfinLibraryItemsResponse, {
      params: omitBy(
        {
          userId: this.options.mediaSource.userId,
          parentId: parentId,
          fields: union(extraFields, RequiredLibraryFields).join(','),
          startIndex: pageParams?.offset,
          limit: pageParams?.limit,
          // These will be configurable eventually
          sortOrder: 'Ascending',
          sortBy: sortBy.join(','),
          recursive: extraParams.recursive?.toString() ?? 'true',
          includeItemTypes: itemTypes ? itemTypes.join(',') : undefined,
          ...{
            ...mapValues(extraParams, (v) => (isBoolean(v) ? v.toString() : v)),
            ids: extraParams.ids?.join(','),
            genres: extraParams.genres?.join('|'),
          },
          contributingArtistIds: extraParams.contributingArtistIds?.join(','),
          excludeItemIds: extraParams.excludeItemIds?.join(','),
          albumArtistIds: extraParams.albumArtistIds?.join(','),
        },
        (v) => isNil(v) || (!isNumber(v) && isEmpty(v)),
      ),
    });
  }

  async getAlbumArtists(
    userId: Nilable<string>,
    parentId: Nilable<string>,
    extraFields: JellyfinItemFields[] = [],
    pageParams: Nilable<{ offset: number; limit: number }> = null,
    extraParams: JellyfinGetItemsQuery = {},
    sortBy: NonEmptyArray<JellyfinItemSortBy> = ['SortName'],
  ): Promise<QueryResult<JellyfinLibraryItemsResponse>> {
    return this.doTypeCheckedGet(
      '/Artists/AlbumArtists',
      JellyfinLibraryItemsResponse,
      {
        params: omitBy(
          {
            userId: userId ?? this.options.mediaSource.userId,
            parentId: parentId,
            fields: union(extraFields, RequiredLibraryFields).join(','),
            startIndex: pageParams?.offset,
            limit: pageParams?.limit,
            // These will be configurable eventually
            sortOrder: 'Ascending',
            sortBy: sortBy.join(','),
            recursive: extraParams.recursive?.toString() ?? 'true',
            // includeItemTypes: itemTypes ? itemTypes.join(',') : undefined,
            ...{
              ...mapValues(extraParams, (v) =>
                isBoolean(v) ? v.toString() : v,
              ),
              ids: extraParams.ids?.join(','),
              genres: extraParams.genres?.join('|'),
            },
          },
          (v) => isNil(v) || (!isNumber(v) && isEmpty(v)),
        ),
      },
    );
  }

  async getSubtitles(
    itemId: string,
    mediaItemId: string,
    streamIndex: number,
    subtitleExt: string,
    tickOffset: number = 0,
  ): Promise<QueryResult<string>> {
    try {
      const subtitlesResult = await this.doGet<string>({
        url: `/Videos/${itemId}/${mediaItemId}/Subtitles/${streamIndex}/${tickOffset}/Stream.${subtitleExt}`,
        params: {
          userId: this.options.mediaSource.userId,
        },
      });

      return this.makeSuccessResult(subtitlesResult);
    } catch (e) {
      const err = caughtErrorToError(e);
      return this.makeErrorResult('generic_request_error', err.message);
    }
  }

  getMovieLibraryContents(
    parentId: string,
    pageSize: number = 50,
  ): AsyncIterable<JellyfinMovie> {
    return this.getChildContents(
      parentId,
      'Movie',
      (movie) => this.jellyfinApiMovieInjection(movie),
      [],
      {},
      pageSize,
    );
  }

  getOtherVideoLibraryContents(
    parentId: string,
    pageSize: number = 50,
  ): AsyncIterable<JellyfinOtherVideo> {
    return this.getChildContents(
      parentId,
      'Video',
      (video) => this.jellyfinApiOtherVideoInjection(video),
      [],
      {},
      pageSize,
    );
  }

  getTvShowLibraryContents(
    parentId: string,
    pageSize: number = 50,
  ): AsyncIterable<JellyfinShow> {
    return this.getChildContents(
      parentId,
      'Series',
      (show) => this.jellyfinApiShowInjection(show),
      ['Overview'],
      {},
      pageSize,
    );
  }

  getShowSeasons(
    parentId: string,
    pageSize: number = 50,
  ): AsyncIterable<JellyfinSeason> {
    return this.getChildContents(
      parentId,
      'Season',
      (season) => this.jellyfinApiSeasonInjection(season),
      ['Overview'],
      {},
      pageSize,
    );
  }

  async getShow(externalKey: string): Promise<QueryResult<JellyfinShow>> {
    return this.getItemOfType(externalKey, 'Series', (series) =>
      this.jellyfinApiShowInjection(series),
    );
  }

  async getSeason(externalKey: string): Promise<QueryResult<JellyfinSeason>> {
    return this.getItemOfType(externalKey, 'Season', (season) =>
      this.jellyfinApiSeasonInjection(season),
    );
  }

  getSeasonEpisodes(
    parentId: string,
    pageSize: number = 50,
  ): AsyncIterable<JellyfinEpisode> {
    return this.getChildContents(
      parentId,
      'Episode',
      (ep) => this.jellyfinApiEpisodeInjection(ep),
      [],
      {},
      pageSize,
    );
  }

  getMusicLibraryContents(
    libraryId: string,
    pageSize: number,
  ): AsyncIterable<JellyfinMusicArtist> {
    return this.getChildContents(
      libraryId,
      'MusicArtist',
      (artist) => this.jellyfinApiMusicArtistInjection(artist),
      [],
      {},
      pageSize,
      (page) =>
        this.getAlbumArtists(
          null,
          libraryId,
          [],
          {
            offset: page * pageSize,
            limit: pageSize,
          },
          {},
        ),
    );
  }

  getArtistAlbums(
    artistKey: string,
    pageSize: number,
  ): AsyncIterable<JellyfinMusicAlbum> {
    return this.getChildContents(
      artistKey,
      'MusicAlbum',
      (album) => this.jellyfinApiMusicAlbumInjection(album),
      [],
      {
        recursive: true,
      },
      pageSize,
      (page) =>
        this.getRawItems(
          null,
          ['MusicAlbum'],
          [],
          {
            offset: page * pageSize,
            limit: pageSize,
          },
          {
            albumArtistIds: [artistKey],
          },
        ),
    );
  }

  getAlbumTracks(
    albumKey: string,
    pageSize: number,
  ): AsyncIterable<JellyfinMusicTrack> {
    return this.getChildContents(
      albumKey,
      'Audio',
      (track) => this.jellyfinApiMusicTrackInjection(track),
      [],
      {
        recursive: true,
      },
      pageSize,
    );
  }

  private async *getChildContents<ItemTypeT extends JellyfinItemKind, OutType>(
    parentId: string,
    itemType: ItemTypeT,
    converter: (item: SpecificJellyfinType<ItemTypeT>) => Nullable<OutType>,
    extraFields: JellyfinItemFields[] = [],
    extraParams: JellyfinGetItemsQuery = {},
    pageSize: number = 50,
    getter: (
      page: number,
    ) => Promise<QueryResult<JellyfinLibraryItemsResponse>> = (page) =>
      this.getRawItems(
        parentId,
        [itemType],
        extraFields,
        {
          offset: page * pageSize,
          limit: pageSize,
        },
        extraParams,
      ),
  ): AsyncIterable<OutType> {
    const count = await this.getChildItemCount(parentId, itemType);
    if (count.isFailure()) {
      return count;
    }

    const totalPages = Math.ceil(count.get() / pageSize);

    for (let page = 0; page <= totalPages; page++) {
      const chunkResult = await getter(page);

      if (chunkResult.isFailure()) {
        throw chunkResult.error;
      }

      for (const item of chunkResult.get().Items ?? []) {
        if (isJellyfinType(item, itemType)) {
          const convertedResult = Result.attempt(() => converter(item));
          if (convertedResult.isFailure()) {
            this.logger.error(
              convertedResult.error,
              'Failure converting Jellyfin item %s',
              item.Id,
            );
            continue;
          }
          const converted = convertedResult.get();
          if (converted) {
            yield converted;
          }
        }
      }
    }

    return;
  }

  async getChildItemCount(parentId: string, itemType: JellyfinItemKind) {
    const endpoint =
      itemType === 'MusicArtist' ? '/Artists/AlbumArtists' : '/Items';
    return this.doTypeCheckedGet(endpoint, JellyfinLibraryItemsResponse, {
      params: {
        userId: this.options.mediaSource.userId,
        parentId,
        startIndex: 0,
        limit: 0,
        recursive: true,
        includeItemTypes: itemType,
      },
    }).then((_) => _.map((response) => response.TotalRecordCount));
  }

  getThumbUrl(
    id: string,
    imageType:
      | 'Primary'
      | 'Art'
      | 'Thumb'
      | 'Banner'
      | 'Screenshot' = 'Primary',
  ) {
    // Naive impl for now...
    return `${this.options.mediaSource.uri}/Items/${id}/Images/${imageType}`;
  }

  getExternalUrl(id: string) {
    return `${this.options.mediaSource.uri}/web/#/details?id=${id}`;
  }

  async getGenres(
    parentId?: string,
    includeItemTypes?: string,
  ): Promise<QueryResult<JellyfinLibraryItemsResponse>> {
    try {
      return this.doTypeCheckedGet('/Genres', JellyfinLibraryItemsResponse, {
        params: {
          parentId,
          userId: this.options.mediaSource.userId,
          includeItemTypes,
          recursive: true,
        },
      });
    } catch (e) {
      const err = caughtErrorToError(e);
      return this.makeErrorResult('generic_request_error', err.message);
    }
  }

  async recordPlaybackStart(itemId: string, deviceId: string) {
    return this.doPost({
      url: '/Sessions/Playing',
      params: {
        userId: this.options.mediaSource.userId,
      },
      headers: {
        Authorization: getJellyfinAuthorization(
          this.options.mediaSource.accessToken,
          deviceId,
        ),
      },
      data: {
        ItemId: itemId,
        PlayMethod: 'DirectStream',
        PositionTicks: 0,
        CanSeek: false,
      },
    });
  }

  async updateUserItemPlayback(itemId: string, elapsedMs: number) {
    return this.doPost({
      url: `/UserItems/${itemId}/UserData`,
      params: {
        userId: this.options.mediaSource.userId,
      },
      data: {
        PlaybackPositionTicks: elapsedMs * 10000,
      },
    });
  }

  async recordPlaybackProgress(
    itemId: string,
    elapsedMs: number,
    deviceId: string,
    isStopped: boolean = false,
  ) {
    return this.doPost({
      url: `/Sessions/Playing/${isStopped ? 'Stopped' : 'Progress'}`,
      params: {
        userId: this.options.mediaSource.userId,
      },
      headers: {
        Authorization: getJellyfinAuthorization(
          this.options.mediaSource.accessToken,
          deviceId,
        ),
      },
      data: {
        ItemId: itemId,
        PlayMethod: 'DirectStream',
        PositionTicks: elapsedMs * 10000,
        CanSeek: false,
      },
    });
  }

  static getThumbUrl(opts: {
    uri: string;
    accessToken: string;
    itemKey: string;
    width?: number;
    height?: number;
    upscale?: string;
  }): string {
    return `${opts.uri}/Items/${opts.itemKey}/Images/Primary`;
  }

  protected override preRequestValidate<T>(
    req: AxiosRequestConfig,
  ): Maybe<QueryResult<T>> {
    if (isEmpty(this.options.mediaSource.accessToken)) {
      return this.makeErrorResult(
        'no_access_token',
        'No Jellyfin token provided.',
      );
    }
    return super.preRequestValidate(req);
  }

  private jelllyfinApiItemInjection(item: ApiJellyfinItem) {
    return match(item)
      .returnType<JellyfinItem | Folder | null>()
      .with({ Type: 'Movie' }, (m) => this.jellyfinApiMovieInjection(m))
      .with({ Type: 'Series' }, (m) => this.jellyfinApiShowInjection(m))
      .with({ Type: 'Season' }, (m) => this.jellyfinApiSeasonInjection(m))
      .with({ Type: 'Episode' }, (m) => this.jellyfinApiEpisodeInjection(m))
      .with({ Type: 'MusicArtist' }, (a) =>
        this.jellyfinApiMusicArtistInjection(a),
      )
      .with({ Type: 'MusicAlbum' }, (a) =>
        this.jellyfinApiMusicAlbumInjection(a),
      )
      .with({ Type: 'Audio' }, (a) => this.jellyfinApiMusicTrackInjection(a))
      .with({ Type: 'MusicVideo' }, (mv) =>
        this.jellyfinApiMusicVideoInjection(mv),
      )
      .with({ Type: 'Video' }, (v) => this.jellyfinApiOtherVideoInjection(v))
      .with(
        {
          Type: P.union(
            'Folder',
            'CollectionFolder',
            'AggregateFolder',
            'UserRootFolder',
          ),
        },
        (f) => ({
          type: 'folder',
          externalId: f.Id,
          title: f.Name ?? '',
          uuid: v4(),
          childCount: f.ChildCount ?? undefined,
          mediaSourceId: this.options.mediaSource.uuid,
          libraryId: '',
          sourceType: 'jellyfin',
          childType: match(f.CollectionType)
            .returnType<Folder['childType']>()
            .with('movies', () => 'movie')
            .with('musicvideos', () => 'music_video')
            .with('tvshows', () => 'show')
            .with('music', () => 'artist')
            .otherwise(() => undefined),
        }),
      )
      .otherwise(() => null);
  }

  private jellyfinApiMovieInjection(
    movie: ApiJellyfinMovie,
  ): Nullable<JellyfinMovie> {
    if (isEmpty(movie.Name)) {
      this.logger.warn(
        'Jellyfin movie ID = %s missing title. Skipping',
        movie.Id,
      );
      return null;
    }

    const people = getJellyfinItemPersonMap(movie);
    const parsedReleaseDate = isNonEmptyString(movie.PremiereDate)
      ? attemptSync(() => dayjs(movie.PremiereDate))
      : null;
    const mediaItem = this.jellyfinApiMediaSourcesInjection(
      movie,
      movie.MediaSources ?? [],
    );

    if (!movie.RunTimeTicks || movie.RunTimeTicks <= 0) {
      return null;
    }

    if (!mediaItem) {
      return null;
    }

    return {
      uuid: v4(),
      canonicalId: this.canonicalizer.getCanonicalId(movie),
      title: movie.Name!,
      originalTitle: movie.OriginalTitle ?? null,
      year: movie.ProductionYear ?? null,
      releaseDate: isError(parsedReleaseDate)
        ? null
        : (parsedReleaseDate?.valueOf() ?? null),
      releaseDateString: movie.PremiereDate ?? null,
      actors: people['actor'] ?? [],
      writers: people['writer'] ?? [],
      directors: people['director'] ?? [],
      genres:
        movie.Genres?.map((genre) => ({
          name: genre,
        })) ?? [],
      studios: seq.collect(movie.Studios, (studio) => {
        if (isNonEmptyString(studio.Name)) {
          return { name: studio.Name };
        }
        return;
      }),
      plot: movie.Overview ?? null,
      rating: movie.OfficialRating ?? null,
      sourceType: 'jellyfin',
      tagline: find(movie.Taglines, isNonEmptyString) ?? null,
      tags: movie.Tags?.filter(isNonEmptyString) ?? [],
      summary: null,
      type: 'movie',
      externalKey: movie.Id,
      mediaItem,
      identifiers: collectJellyfinItemIdentifiers(
        movie,
        this.options.mediaSource.uuid,
      ),
      mediaSourceId: this.options.mediaSource.uuid,
      externalLibraryId: '',
      libraryId: '', // We can't know this at this point...
      duration: movie.RunTimeTicks / 10_000,
      externalId: movie.Id,
    };
  }

  private jellyfinApiMediaSourcesInjection(
    item: ApiJellyfinItem,
    sources: JellyfinMediaSourceInfo[],
  ): Maybe<MediaItem> {
    if (sources.length === 0) {
      this.logger.warn('Empty media sources!');
      return;
    }

    const source = find(sources, { Protocol: 'File' }) ?? sources[0];

    if (isEmpty(source.MediaStreams)) {
      this.logger.warn('No media streams!');
      return;
    }

    let streamIndexOffset = 0;
    const ordered = orderBy(
      source.MediaStreams,
      (stream) => stream.Index,
      'asc',
    );
    for (const stream of ordered) {
      if (stream.IsExternal) {
        streamIndexOffset++;
      } else {
        break;
      }
    }

    const videoStream = find(source.MediaStreams, { Type: 'Video' });
    if (!videoStream) {
      return;
    }

    const width = videoStream.Width ?? 1;
    const height = videoStream.Height ?? 1;
    const isAnamorphic =
      videoStream.IsAnamorphic ??
      (isNonEmptyString(videoStream.AspectRatio) &&
      videoStream.AspectRatio.includes(':')
        ? extractIsAnamorphic(width, height, videoStream.AspectRatio)
        : false);

    const videoMediaStream: MediaStream = {
      streamType: 'video',
      index: Math.max(0, (videoStream.Index ?? 0) - streamIndexOffset),
      codec: videoStream.Codec ?? 'unknown',
      profile: (videoStream.Profile ?? '')?.toLowerCase(),
      bitDepth: nullToUndefined(videoStream.BitDepth),
      default: videoStream.IsDefault,
      fileName: nullToUndefined(videoStream.Path),
      pixelFormat: nullToUndefined(videoStream.PixelFormat),
      selected: videoStream.IsForced,
    };

    const audioMediaStreams: MediaStream[] =
      source.MediaStreams?.filter((stream) => stream.Type === 'Audio').map(
        (audioStream) => {
          return {
            streamType: 'audio',
            codec: audioStream.Codec ?? 'unknown',
            profile: (audioStream.Profile ?? '').toLowerCase(),
            channels: audioStream.Channels ?? 2,
            selected: audioStream.IsForced,
            languageCodeISO6392: nullToUndefined(audioStream.Language),
            index: Math.max(0, (audioStream.Index ?? 0) - streamIndexOffset),
          };
        },
      ) ?? [];

    const subtitleStreams: MediaStream[] =
      source.MediaStreams?.filter((stream) => stream.Type === 'Subtitle').map(
        (subStream) => {
          return {
            streamType: subStream.IsExternal
              ? 'external_subtitles'
              : 'subtitles',
            codec: (subStream.Codec ?? '').toLowerCase(),
            profile: (subStream.Profile ?? '')?.toLowerCase(),
            default: subStream.IsDefault,
            selected: subStream.IsForced,
            languageCodeISO6392: nullToUndefined(subStream.Language),
            index: Math.max(0, (subStream.Index ?? 0) - streamIndexOffset),
          };
        },
      ) ?? [];

    const chapters: MediaChapter[] = [];
    const apiChapters = item.Chapters ?? [];
    // We can't get end times unless they all have starts...
    if (
      (item.RunTimeTicks ?? 0) > 0 &&
      every(apiChapters, (c) => isDefined(c.StartPositionTicks))
    ) {
      for (let i = 0; i < apiChapters.length; i++) {
        const chapter = apiChapters[i];
        const isLast = i === apiChapters.length - 1;
        const end = floor(
          isLast
            ? item.RunTimeTicks! / 10_000
            : apiChapters[i + 1].StartPositionTicks! / 10_000,
        );
        chapters.push({
          chapterType: 'chapter',
          endTime: end,
          index: i,
          startTime: chapter.StartPositionTicks!,
          title: chapter.Name,
        });
      }
    }

    return {
      displayAspectRatio: videoStream.AspectRatio ?? '',
      sampleAspectRatio: isAnamorphic ? '0:0' : '1:1',
      duration: +dayjs.duration(Math.ceil((source.RunTimeTicks ?? 0) / 10_000)),
      frameRate: videoStream.RealFrameRate?.toFixed(2),
      locations: [
        {
          type: 'remote',
          sourceType: 'jellyfin',
          externalKey: item.Id,
          path: source.Path ?? '',
        },
      ],
      streams: [videoMediaStream, ...audioMediaStreams, ...subtitleStreams],
      resolution: {
        widthPx: width,
        heightPx: height,
      },
      chapters,
    };
  }

  private jellyfinApiShowInjection(
    series: ApiJellyfinSeries,
  ): Nullable<JellyfinShow> {
    if (isEmpty(series.Name)) {
      this.logger.warn(
        'Jellyfin movie ID = %s missing title. Skipping',
        series.Id,
      );
      return null;
    }

    const people = getJellyfinItemPersonMap(series);

    const parsedReleaseDate = isNonEmptyString(series.PremiereDate)
      ? attemptSync(() => dayjs(series.PremiereDate))
      : null;

    return {
      uuid: v4(),
      externalId: series.Id,
      canonicalId: this.canonicalizer.getCanonicalId(series),
      title: series.Name!,
      // originalTitle: series.OriginalTitle ?? null,
      year: series.ProductionYear ?? null,
      releaseDate: isError(parsedReleaseDate)
        ? null
        : (parsedReleaseDate?.valueOf() ?? null),
      releaseDateString: series.PremiereDate ?? null,
      mediaSourceId: this.options.mediaSource.uuid,
      libraryId: '', // We can't know this at this point...
      actors: people['actor'] ?? [],
      // Consider adding this
      // writers: people['writer'] ?? [],
      genres:
        series.Genres?.map((genre) => ({
          name: genre,
        })) ?? [],
      studios: seq.collect(series.Studios, (studio) => {
        if (isNonEmptyString(studio.Name)) {
          return { name: studio.Name };
        }
        return;
      }),
      plot: series.Overview ?? null,
      rating: series.OfficialRating ?? null,
      sourceType: 'jellyfin',
      tagline: find(series.Taglines, isNonEmptyString) ?? null,
      tags: series.Tags?.filter(isNonEmptyString) ?? [],
      summary: null,
      type: 'show',
      externalKey: series.Id,
      // mediaItem,
      identifiers: collectJellyfinItemIdentifiers(
        series,
        this.options.mediaSource.uuid,
      ),
      externalLibraryId: '',
      childCount: series.ChildCount ?? undefined,
    };
  }

  private jellyfinApiSeasonInjection(
    season: ApiJellyfinSeason,
  ): Nullable<JellyfinSeason> {
    const parsedReleaseDate = isNonEmptyString(season.PremiereDate)
      ? attemptSync(() => dayjs(season.PremiereDate))
      : null;
    return {
      uuid: v4(),
      externalId: season.Id,
      canonicalId: this.canonicalizer.getCanonicalId(season),
      title: season.Name!,
      // originalTitle: season.OriginalTitle ?? null,
      year: season.ProductionYear ?? null,
      mediaSourceId: this.options.mediaSource.uuid,
      libraryId: '', // We can't know this at this point...
      releaseDate: isError(parsedReleaseDate)
        ? null
        : (parsedReleaseDate?.valueOf() ?? null),
      releaseDateString: season.PremiereDate ?? null,
      // actors: people['actor'] ?? [],
      // Consider adding this
      // writers: people['writer'] ?? [],
      // genres:
      //   season.Genres?.map((genre) => ({
      //     name: genre,
      //   })) ?? [],
      studios: seq.collect(season.Studios, (studio) => {
        if (isNonEmptyString(studio.Name)) {
          return { name: studio.Name };
        }
        return;
      }),
      plot: season.Overview ?? null,
      // rating: season.OfficialRating ?? null,
      sourceType: 'jellyfin',
      tagline: find(season.Taglines, isNonEmptyString) ?? null,
      tags: season.Tags?.filter(isNonEmptyString) ?? [],
      summary: null,
      type: 'season',
      externalKey: season.Id,
      // mediaItem,
      identifiers: collectJellyfinItemIdentifiers(
        season,
        this.options.mediaSource.uuid,
      ),
      index:
        season.IndexNumber ?? getSeasonNumberFromPath(season.Path ?? '') ?? 0,
      externalLibraryId: '',
      childCount: season.ChildCount ?? undefined,
    };
  }

  private jellyfinApiEpisodeInjection(
    episode: ApiJellyfinEpisode,
  ): Nullable<JellyfinEpisode> {
    if (isEmpty(episode.Name)) {
      this.logger.warn(
        'Jellyfin episode ID = %s missing title. Skipping',
        episode.Id,
      );
      return null;
    }

    const people = getJellyfinItemPersonMap(episode);
    const parsedReleaseDate = isNonEmptyString(episode.PremiereDate)
      ? attemptSync(() => dayjs(episode.PremiereDate))
      : null;
    const mediaItem = this.jellyfinApiMediaSourcesInjection(
      episode,
      episode.MediaSources ?? [],
    );

    if (!episode.RunTimeTicks || episode.RunTimeTicks <= 0) {
      return null;
    }

    if (!mediaItem) {
      return null;
    }

    return {
      uuid: v4(),
      externalId: episode.Id,
      canonicalId: this.canonicalizer.getCanonicalId(episode),
      title: episode.Name!,
      originalTitle: episode.OriginalTitle ?? null,
      year: episode.ProductionYear ?? null,
      releaseDate: isError(parsedReleaseDate)
        ? null
        : (parsedReleaseDate?.valueOf() ?? null),
      releaseDateString: episode.PremiereDate ?? null,
      mediaSourceId: this.options.mediaSource.uuid,
      libraryId: '', // We can't know this at this point...
      actors: people['actor'] ?? [],
      writers: people['writer'] ?? [],
      directors: people['director'] ?? [],
      genres:
        episode.Genres?.map((genre) => ({
          name: genre,
        })) ?? [],
      studios: seq.collect(episode.Studios, (studio) => {
        if (isNonEmptyString(studio.Name)) {
          return { name: studio.Name };
        }
        return;
      }),
      // plot: episode.Overview ?? null,
      episodeNumber: episode.IndexNumber ?? 0,
      // rating: episode.OfficialRating ?? null,
      sourceType: 'jellyfin',
      // tagline: find(episode.Taglines, isNonEmptyString) ?? null,
      tags: episode.Tags?.filter(isNonEmptyString) ?? [],
      summary: null,
      type: 'episode',
      externalKey: episode.Id,
      mediaItem,
      identifiers: collectJellyfinItemIdentifiers(
        episode,
        this.options.mediaSource.uuid,
      ),
      duration: episode.RunTimeTicks / 10_000,
      externalLibraryId: '',
    };
  }

  private jellyfinApiMusicArtistInjection(artist: ApiJellyfinMusicArtist) {
    return {
      title: artist.Name ?? '',
      canonicalId: this.canonicalizer.getCanonicalId(artist),
      externalKey: artist.Id,
      genres:
        artist.Genres?.map((genre) => ({
          name: genre,
        })) ?? [],
      identifiers: collectJellyfinItemIdentifiers(
        artist,
        this.options.mediaSource.uuid,
      ),
      plot: null,
      sourceType: 'jellyfin',
      summary: null,
      tagline: null,
      tags: artist.Tags ?? [],
      type: 'artist',
      uuid: v4(),
      externalLibraryId: '',
      libraryId: '',
      mediaSourceId: this.options.mediaSource.uuid,
      childCount: artist.ChildCount ?? undefined,
      externalId: artist.Id,
    } satisfies JellyfinMusicArtist;
  }

  private jellyfinApiMusicAlbumInjection(
    album: ApiJellyfinMusicAlbum,
  ): JellyfinMusicAlbum {
    return {
      type: 'album',
      externalId: album.Id,
      title: album.Name ?? '',
      canonicalId: this.canonicalizer.getCanonicalId(album),
      externalKey: album.Id,
      genres:
        album.Genres?.map((genre) => ({
          name: genre,
        })) ?? [],
      identifiers: collectJellyfinItemIdentifiers(
        album,
        this.options.mediaSource.uuid,
      ),
      plot: null,
      sourceType: 'jellyfin',
      summary: null,
      tagline: null,
      tags: album.Tags ?? [],
      uuid: v4(),
      year: null,
      releaseDate: album.PremiereDate
        ? dayjs(album.PremiereDate)?.valueOf()
        : null,
      releaseDateString: album.PremiereDate ?? null,
      studios: seq.collect(album.Studios, (studio) => {
        if (isNonEmptyString(studio.Name)) {
          return { name: studio.Name };
        }
        return;
      }),
      externalLibraryId: '',
      libraryId: '',
      mediaSourceId: this.options.mediaSource.uuid,
      childCount: album.ChildCount ?? undefined,
    };
  }

  private jellyfinApiMusicTrackInjection(
    track: ApiJellyfinMusicTrack,
  ): Nullable<JellyfinMusicTrack> {
    const mediaItem = this.jellyfinApiMediaSourcesInjection(
      track,
      track.MediaSources ?? [],
    );
    if (!mediaItem) {
      return null;
    }

    if (!track.RunTimeTicks || track.RunTimeTicks <= 0) {
      return null;
    }

    return {
      uuid: v4(),
      canonicalId: this.canonicalizer.getCanonicalId(track),
      title: track.Name ?? '',
      actors: [],
      directors: [],
      externalKey: track.Id,
      genres: [],
      tags: track.Tags?.filter(isNonEmptyString) ?? [],
      year: track.ProductionYear ?? null,
      originalTitle: null,
      releaseDate: isNonEmptyString(track.PremiereDate)
        ? dayjs(track.PremiereDate).valueOf()
        : null,
      mediaSourceId: this.options.mediaSource.uuid,
      libraryId: '', // We can't know this at this point...
      identifiers: collectJellyfinItemIdentifiers(
        track,
        this.options.mediaSource.uuid,
      ),
      mediaItem,
      sourceType: 'jellyfin',
      type: 'track',
      studios: [],
      trackNumber: track.IndexNumber ?? 0,
      writers:
        seq.collect(track.AlbumArtists, ({ Name, Id }) =>
          isNonEmptyString(Name)
            ? {
                name: Name,
                externalId: Id,
              }
            : null,
        ) ?? [],
      duration: track.RunTimeTicks / 10_000,
      externalLibraryId: '',
      releaseDateString: track.PremiereDate ?? null,
      externalId: track.Id,
    } satisfies JellyfinMusicTrack;
  }

  private jellyfinApiMusicVideoInjection(
    video: ApiJellyfinMusicVideo,
  ): Nullable<JellyfinMusicVideo> {
    if (isEmpty(video.Name)) {
      this.logger.warn(
        'Jellyfin video ID = %s missing title. Skipping',
        video.Id,
      );
      return null;
    }

    const people = getJellyfinItemPersonMap(video);
    const parsedReleaseDate = isNonEmptyString(video.PremiereDate)
      ? attemptSync(() => dayjs(video.PremiereDate))
      : null;
    const mediaItem = this.jellyfinApiMediaSourcesInjection(
      video,
      video.MediaSources ?? [],
    );

    if (!video.RunTimeTicks || video.RunTimeTicks <= 0) {
      return null;
    }

    if (!mediaItem) {
      return null;
    }

    return {
      uuid: v4(),
      canonicalId: this.canonicalizer.getCanonicalId(video),
      title: video.Name!,
      originalTitle: video.OriginalTitle ?? null,
      year: video.ProductionYear ?? null,
      releaseDate: isError(parsedReleaseDate)
        ? null
        : (parsedReleaseDate?.valueOf() ?? null),
      releaseDateString: video.PremiereDate ?? null,
      actors: people['actor'] ?? [],
      writers: people['writer'] ?? [],
      directors: people['director'] ?? [],
      genres:
        video.Genres?.map((genre) => ({
          name: genre,
        })) ?? [],
      studios: seq.collect(video.Studios, (studio) => {
        if (isNonEmptyString(studio.Name)) {
          return { name: studio.Name };
        }
        return;
      }),
      // plot: video.Overview ?? null,
      // rating: video.OfficialRating ?? null,
      sourceType: 'jellyfin',
      // tagline: find(video.Taglines, isNonEmptyString) ?? null,
      tags: video.Tags?.filter(isNonEmptyString) ?? [],
      // summary: null,
      type: 'music_video',
      externalKey: video.Id,
      mediaItem,
      identifiers: collectJellyfinItemIdentifiers(
        video,
        this.options.mediaSource.uuid,
      ),
      mediaSourceId: this.options.mediaSource.uuid,
      externalLibraryId: '',
      libraryId: '', // We can't know this at this point...
      duration: video.RunTimeTicks / 10_000,
      externalId: video.Id,
    };
  }

  private jellyfinApiOtherVideoInjection(
    video: ApiJellyfinOtherVideo,
  ): Nullable<JellyfinOtherVideo> {
    if (isEmpty(video.Name)) {
      this.logger.warn(
        'Jellyfin video ID = %s missing title. Skipping',
        video.Id,
      );
      return null;
    }

    const people = getJellyfinItemPersonMap(video);
    const parsedReleaseDate = isNonEmptyString(video.PremiereDate)
      ? attemptSync(() => dayjs(video.PremiereDate))
      : null;
    const mediaItem = this.jellyfinApiMediaSourcesInjection(
      video,
      video.MediaSources ?? [],
    );

    if (!video.RunTimeTicks || video.RunTimeTicks <= 0) {
      return null;
    }

    if (!mediaItem) {
      return null;
    }

    return {
      uuid: v4(),
      canonicalId: this.canonicalizer.getCanonicalId(video),
      title: video.Name!,
      originalTitle: video.OriginalTitle ?? null,
      year: video.ProductionYear ?? null,
      releaseDate: isError(parsedReleaseDate)
        ? null
        : (parsedReleaseDate?.valueOf() ?? null),
      releaseDateString: video.PremiereDate ?? null,
      actors: people['actor'] ?? [],
      writers: people['writer'] ?? [],
      directors: people['director'] ?? [],
      genres:
        video.Genres?.map((genre) => ({
          name: genre,
        })) ?? [],
      studios: seq.collect(video.Studios, (studio) => {
        if (isNonEmptyString(studio.Name)) {
          return { name: studio.Name };
        }
        return;
      }),
      // plot: video.Overview ?? null,
      // rating: video.OfficialRating ?? null,
      sourceType: 'jellyfin',
      // tagline: find(video.Taglines, isNonEmptyString) ?? null,
      tags: video.Tags?.filter(isNonEmptyString) ?? [],
      // summary: null,
      type: 'other_video',
      externalKey: video.Id,
      mediaItem,
      identifiers: collectJellyfinItemIdentifiers(
        video,
        this.options.mediaSource.uuid,
      ),
      mediaSourceId: this.options.mediaSource.uuid,
      externalLibraryId: '',
      libraryId: '', // We can't know this at this point...
      duration: video.RunTimeTicks / 10_000,
      externalId: video.Id,
    };
  }
}

type JellyfinApiPersonType = 'Actor' | 'Writer' | 'Director';
type LowercasedPersonType = Lowercase<JellyfinApiPersonType>;
type PersonMapping = Partial<
  Record<LowercasedPersonType, (NamedEntity & { role?: string })[]>
>;

function getJellyfinItemPersonMap(item: ApiJellyfinItem): PersonMapping {
  const mapping: PersonMapping = {};
  forEach(
    groupBy(item.People, (p) => p.Type?.toLowerCase()),
    (people, key) => {
      switch (key) {
        case 'actor':
        case 'writer':
        case 'director': {
          mapping[key] = people.map((person) => ({
            name: person.Name,
            role: person.Role ?? undefined,
            externalId: person.Id,
          }));
          return;
        }
        default:
          return;
      }
    },
  );
  return mapping;
}

function collectJellyfinItemIdentifiers(
  item: ApiJellyfinItem,
  serverId: string,
): Identifier[] {
  return [
    {
      type: 'jellyfin',
      id: item.Id,
      sourceId: serverId,
    },
    ...seq.collectMapValues(item.ProviderIds, (id, key) => {
      if (!isNonEmptyString(id)) {
        return;
      }

      const k = key?.toLowerCase();
      switch (k) {
        case 'imdb':
        case 'tmdb':
        case 'tvdb':
          return {
            id: id,
            type: k,
          } satisfies Identifier;
        default:
          return;
      }
    }),
  ];
}

const seasonRe = /s(eason)?\s*(\d+).*/i;
function getSeasonNumberFromPath(path: string): Nullable<number> {
  let num: Nullable<number> = parseIntOrNull(path);
  if (!isNull(num)) {
    return num;
  }

  const match = path.match(seasonRe);
  if (match && match.length > 1) {
    num = parseInt(match[1]);
    if (!isNull(num)) return num;
  }

  if (path.toLowerCase().includes('special')) {
    return 0;
  }

  return null;
}<|MERGE_RESOLUTION|>--- conflicted
+++ resolved
@@ -103,15 +103,11 @@
   'People',
   'ProviderIds',
   'Chapters',
-<<<<<<< HEAD
+  'PremiereDate',
+  'OfficialRating',
   'MediaStreams',
   'MediaSources',
-] satisfies JellyfinItemFields[];
-=======
-  'PremiereDate',
-  'OfficialRating',
 ];
->>>>>>> 70b37577
 
 function getJellyfinAuthorization(
   apiKey: Maybe<string>,
