import { GlobalScheduler } from '@/services/Scheduler.js';
import { UpdateXmlTvTask } from '@/tasks/UpdateXmlTvTask.js';
import type { RouterPluginAsyncCallback } from '@/types/serverType.js';
import { nullToUndefined, run } from '@/util/index.js';
import { LoggerFactory } from '@/util/logging/LoggerFactory.js';
import { numberToBoolean } from '@/util/sqliteUtil.js';
import { seq } from '@tunarr/shared/util';
import type { LocalMediaSource } from '@tunarr/types';
import {
  tag,
  type MediaSourceLibrary,
  type MediaSourceSettings,
} from '@tunarr/types';
import type {
  MediaSourceStatus,
  MediaSourceUnhealthyStatus,
  ScanProgress,
} from '@tunarr/types/api';
import {
  BasicIdParamSchema,
  InsertMediaSourceRequestSchema,
  MediaSourceStatusSchema,
  ScanProgressSchema,
  UpdateMediaSourceLibraryRequest,
  UpdateMediaSourceRequestSchema,
} from '@tunarr/types/api';
import {
  ContentProgramSchema,
  MediaSourceLibrarySchema,
  MediaSourceSettingsSchema,
} from '@tunarr/types/schemas';
import dayjs from 'dayjs';
import { isEmpty, isError, isNil, isNull } from 'lodash-es';
import type { MarkOptional, StrictExtract } from 'ts-essentials';
import { match, P } from 'ts-pattern';
import { v4 } from 'uuid';
import z from 'zod/v4';
import { container } from '../container.ts';
import type { MediaSourceWithRelations } from '../db/schema/derivedTypes.js';
import { EntityMutex } from '../services/EntityMutex.ts';
import { MediaSourceLibraryRefresher } from '../services/MediaSourceLibraryRefresher.ts';
import { MediaSourceProgressService } from '../services/scanner/MediaSourceProgressService.ts';
import { TruthyQueryParam } from '../types/schemas.ts';
import { fileExists } from '../util/fsUtil.ts';

export const mediaSourceRouter: RouterPluginAsyncCallback = async (
  fastify,
  // eslint-disable-next-line @typescript-eslint/require-await
) => {
  const logger = LoggerFactory.child({
    caller: import.meta,
    className: 'MediaSourceApi',
  });

  fastify.get(
    '/media-sources',
    {
      schema: {
        tags: ['Media Source'],
        response: {
          200: z.array(MediaSourceSettingsSchema),
          500: z.string(),
        },
      },
    },
    async (req, res) => {
      const entityLocker = container.get<EntityMutex>(EntityMutex);
      try {
        const sources = await req.serverCtx.mediaSourceDB.getAll();

<<<<<<< HEAD
        const dtos = seq.collect(sources, (source) =>
          convertToApiMediaSource(entityLocker, source),
        );
=======
        const dtos = seq.collect(sources, (source) => {
          return match(source)
            .returnType<MediaSourceSettings | null>()
            .with({ type: P.union('plex', 'jellyfin', 'emby') }, (source) => ({
              id: source.uuid,
              index: source.index,
              uri: source.uri,
              type: source.type,
              name: source.name,
              accessToken: source.accessToken,
              clientIdentifier: nullToUndefined(source.clientIdentifier),
              sendGuideUpdates: numberToBoolean(source.sendGuideUpdates),
              userId: source.userId,
              username: source.username,
            }))
            .otherwise(() => null);
        });
>>>>>>> 609c5433

        return res.send(dtos);
      } catch (err) {
        logger.error(err);
        return res.status(500).send('error');
      }
    },
  );

  fastify.get(
    '/media-sources/:mediaSourceId',
    {
      schema: {
        tags: ['Media Source'],
        params: z.object({
          mediaSourceId: z.uuid(),
        }),
        response: {
          200: MediaSourceSettingsSchema,
          404: z.void(),
          500: z.string(),
        },
      },
    },
    async (req, res) => {
      try {
        const source = await req.serverCtx.mediaSourceDB.getById(
          tag(req.params.mediaSourceId),
        );
        if (!source) {
          return res.status(404).send();
        }
        const entityLocker = container.get<EntityMutex>(EntityMutex);

        const dto = convertToApiMediaSource(entityLocker, source);

        return res.send(dto);
      } catch (err) {
        logger.error(err);
        return res.status(500).send('error');
      }
    },
  );

  fastify.get(
    '/media-sources/:id/libraries',
    {
      schema: {
        tags: ['Media Source'],
        params: BasicIdParamSchema,
        response: {
          200: z.array(MediaSourceLibrarySchema),
          400: z.void(),
          404: z.void(),
          500: z.string(),
        },
      },
    },
    async (req, res) => {
      const mediaSource = await req.serverCtx.mediaSourceDB.getById(
        tag(req.params.id),
      );

      if (!mediaSource) {
        return res.status(404).send();
      }

      if (mediaSource.type === 'local') {
        return res.status(400).send();
      }

      const entityLocker = container.get<EntityMutex>(EntityMutex);
      const apiMediaSource = convertToApiMediaSource(entityLocker, mediaSource);
      if (isNull(apiMediaSource)) {
        return res
          .status(500)
          .send('Invalid media source type: ' + mediaSource.type);
      }

      const libraries = mediaSource.libraries.map(
        (library) =>
          ({
            ...library,
            id: library.uuid,
            type: mediaSource.type,
            enabled: library.enabled,
            lastScannedAt: library.lastScannedAt
              ? +dayjs(library.lastScannedAt)
              : undefined,
            isLocked:
              entityLocker.isLibraryLocked(library) ||
              entityLocker.isMediaSourceLocked(mediaSource),
            mediaSource: apiMediaSource,
          }) satisfies MediaSourceLibrary,
      );

      // const localLibraries = mediaSource.paths.map(path => ({
      //   id: path.
      // } satisfies MediaSourceLibrary))

      return res.send(libraries);
    },
  );

  fastify.put(
    '/media-sources/:id/libraries/:libraryId',
    {
      schema: {
        tags: ['Media Source'],
        params: BasicIdParamSchema.extend({
          libraryId: z.string(),
        }),
        body: UpdateMediaSourceLibraryRequest,
        response: {
          200: MediaSourceLibrarySchema,
          400: z.string(),
          404: z.string(),
          500: z.string(),
        },
      },
    },
    async (req, res) => {
      const mediaSource = await req.serverCtx.mediaSourceDB.getById(
        tag(req.params.id),
      );

      if (!mediaSource) {
        return res
          .status(404)
          .send(`Media source with ID ${req.params.id} not found`);
      }

      if (mediaSource.type === 'local') {
        return res
          .status(400)
          .send('Local media sources do not support libraries.');
      }

      const entityLocker = container.get(EntityMutex);
      const apiMediaSource = convertToApiMediaSource(entityLocker, mediaSource);
      if (isNull(apiMediaSource)) {
        return res
          .status(500)
          .send('Invalid media source type: ' + mediaSource.type);
      }

      const updatedLibrary =
        await req.serverCtx.mediaSourceDB.setLibraryEnabled(
          tag(req.params.id),
          req.params.libraryId,
          req.body.enabled,
        );

      if (req.body.enabled) {
        const result = await req.serverCtx.mediaSourceScanCoordinator.add({
          libraryId: updatedLibrary.uuid,
          forceScan: false,
        });
        if (!result) {
          logger.error(
            'Unable to schedule library ID %s for scanning',
            updatedLibrary.uuid,
          );
        }
      }

      return res.send({
        ...updatedLibrary,
        id: updatedLibrary.uuid,
        type: mediaSource.type,
        enabled: numberToBoolean(updatedLibrary.enabled),
        lastScannedAt: nullToUndefined(updatedLibrary.lastScannedAt),
        isLocked:
          entityLocker.isLibraryLocked(updatedLibrary) ||
          entityLocker.isMediaSourceLocked(mediaSource),
        mediaSource: apiMediaSource,
      });
    },
  );

  fastify.get(
    '/media-libraries/:libraryId',
    {
      schema: {
        tags: ['Media Library'],
        params: z.object({
          libraryId: z.string(),
        }),
        response: {
          200: MediaSourceLibrarySchema.extend({
            mediaSource: MediaSourceSettingsSchema,
          }),
          404: z.void(),
        },
      },
    },
    async (req, res) => {
      const library = await req.serverCtx.mediaSourceDB.getLibrary(
        req.params.libraryId,
      );

      if (!library) {
        return res.status(404).send();
      }

      const entityLocker = container.get<EntityMutex>(EntityMutex);

      return res.send({
        // ...library,
        id: library.uuid,
        type: library.mediaSource.type,
        enabled: library.enabled,
        lastScannedAt: library.lastScannedAt?.valueOf(),
        isLocked:
          entityLocker.isLibraryLocked(library) ||
          entityLocker.isMediaSourceLocked(library.mediaSource),
        name: library.name,
        mediaType: library.mediaType,
        externalKey: library.externalKey,
        mediaSource: convertToApiMediaSource(entityLocker, library.mediaSource),
      });
    },
  );

  fastify.get(
    '/media-libraries/:libraryId/programs',
    {
      schema: {
        tags: ['Media Library'],
        params: z.object({
          libraryId: z.string(),
        }),
        response: {
          200: z.array(ContentProgramSchema),
          404: z.void(),
        },
      },
    },
    async (req, res) => {
      const library = await req.serverCtx.mediaSourceDB.getLibrary(
        req.params.libraryId,
      );

      if (!library) {
        return res.status(404).send();
      }

      const programs =
        await req.serverCtx.programDB.getMediaSourceLibraryPrograms(
          req.params.libraryId,
        );

      return res.send(
        seq.collect(programs, (program) =>
          req.serverCtx.programConverter.programDaoToContentProgram(
            program,
            program.externalIds ?? [],
          ),
        ),
      );
    },
  );

  fastify.get(
    '/media-sources/:mediaSourceId/:libraryId/status',
    {
      schema: {
        params: z.object({
          mediaSourceId: z.string(),
          libraryId: z.string(),
        }),
        response: {
          200: ScanProgressSchema,
          404: z.void(),
        },
      },
    },
    async (req, res) => {
      const progressService = container.get<MediaSourceProgressService>(
        MediaSourceProgressService,
      );
      const mediaSource = await req.serverCtx.mediaSourceDB.getById(
        tag(req.params.mediaSourceId),
      );

      if (!mediaSource) {
        return res.status(404).send();
      }

      if (req.params.libraryId !== 'all') {
        const lib = mediaSource.libraries.find(
          (lib) => lib.uuid === req.params.libraryId,
        );
        if (!lib) {
          return res.status(404).send();
        }
      }

      const progress =
        req.params.libraryId === 'all'
          ? progressService.getScanProgress(req.params.mediaSourceId)
          : progressService.getScanProgress(req.params.libraryId);

      const response = match(progress)
        .returnType<ScanProgress>()
        .with({ state: 'in_progress' }, (ip) => ({
          ...ip,
          startedAt: +ip.startedAt,
        }))
        .with(P._, (p) => p)
        .exhaustive();

      return res.send(response);
    },
  );

  fastify.post(
    '/media-sources/:id/libraries/refresh',
    {
      schema: {
        tags: ['Media Source'],
        params: BasicIdParamSchema,
        response: {
          200: z.void(),
          404: z.void(),
          501: z.void(),
        },
      },
    },
    async (req, res) => {
      const mediaSource = await req.serverCtx.mediaSourceDB.getById(
        tag(req.params.id),
      );

      if (!mediaSource) {
        return res.status(404).send();
      }

      const refresher = container.get<MediaSourceLibraryRefresher>(
        MediaSourceLibraryRefresher,
      );

      await refresher.refreshAll();

      return res.status(200).send();
    },
  );

  fastify.post(
    '/media-sources/:id/scan',
    {
      schema: {
        tags: ['Media Source'],
        params: BasicIdParamSchema.extend({
          libraryId: z.string(),
        }),
        querystring: z.object({
          forceScan: TruthyQueryParam.optional(),
        }),
        response: {
          202: z.void(),
          404: z.void(),
          501: z.void(),
        },
      },
    },
    async (req, res) => {
      const mediaSource = await req.serverCtx.mediaSourceDB.getById(
        tag(req.params.id),
      );

      if (!mediaSource) {
        return res.status(404).send();
      }
    },
  );

  fastify.post(
    '/media-sources/:id/libraries/:libraryId/scan',
    {
      schema: {
        tags: ['Media Source'],
        params: BasicIdParamSchema.extend({
          libraryId: z.string(),
        }),
        querystring: z.object({
          forceScan: TruthyQueryParam.optional(),
        }),
        response: {
          202: z.void(),
          404: z.void(),
          501: z.void(),
        },
      },
    },
    async (req, res) => {
      const mediaSource = await req.serverCtx.mediaSourceDB.getById(
        tag(req.params.id),
      );

      if (!mediaSource) {
        return res.status(404).send();
      }

      const all = req.params.libraryId === 'all';

      const libraries = all
        ? mediaSource.libraries.filter((lib) => lib.enabled)
        : mediaSource.libraries.filter(
            (lib) => lib.uuid === req.params.libraryId && lib.enabled,
          );

      if (!libraries || isEmpty(libraries)) {
        return res.status(501);
      }

      if (mediaSource.type === 'local') {
        const result = await req.serverCtx.mediaSourceScanCoordinator.addLocal({
          forceScan: !!req.query.forceScan,
          mediaSourceId: mediaSource.uuid,
        });
        if (!result) {
          logger.error(
            'Unable to schedule local media source ID %s for scanning',
            mediaSource.uuid,
          );
        }
      } else {
        for (const library of libraries) {
          const result = await req.serverCtx.mediaSourceScanCoordinator.add({
            libraryId: library.uuid,
            forceScan: !!req.query.forceScan,
          });
          if (!result) {
            logger.error(
              'Unable to schedule library ID %s for scanning',
              library.uuid,
            );
          }
        }
      }

      return res.status(202).send();
    },
  );

  fastify.get(
    '/media-sources/:id/status',
    {
      schema: {
        tags: ['Media Source'],
        params: BasicIdParamSchema,
        response: {
          200: z.object({
            healthy: z.boolean(),
          }),
          404: z.void(),
          500: z.void(),
        },
      },
    },
    async (req, res) => {
      try {
        const server = await req.serverCtx.mediaSourceDB.getById(
          tag(req.params.id),
        );

        if (isNil(server)) {
          return res.status(404).send();
        }

        const healthyPromise = match(server)
          .returnType<Promise<MediaSourceStatus>>()
          .with({ type: 'plex' }, async (server) => {
            return (
              await req.serverCtx.mediaSourceApiFactory.getPlexApiClientForMediaSource(
                server,
              )
            ).checkServerStatus();
          })
          .with({ type: 'jellyfin' }, async (server) => {
            return (
              await req.serverCtx.mediaSourceApiFactory.getJellyfinApiClientForMediaSource(
                server,
              )
            ).ping();
          })
          .with({ type: 'emby' }, async (server) => {
            return (
              await req.serverCtx.mediaSourceApiFactory.getEmbyApiClientForMediaSource(
                server,
              )
            ).ping();
          })
          .with({ type: 'local' }, async (source) => {
            // TODO: Check all paths.
            let ok = true;
            for (const mediaPath of source.paths) {
              ok &&= await fileExists(mediaPath.path);
              if (!ok) {
                break;
              }
            }
            if (ok) {
              return { healthy: true };
            } else {
              return { healthy: false, status: 'unreachable' };
            }
          })
          .exhaustive();

        const status = await Promise.race([
          healthyPromise,
          new Promise<MediaSourceUnhealthyStatus>((resolve) => {
            setTimeout(() => {
              resolve({ healthy: false, status: 'timeout' });
            }, 60000);
          }),
        ]);

        return res.send(status);
      } catch (err) {
        logger.error(err);
        return res.status(500).send();
      }
    },
  );

  fastify.post(
    '/media-sources/foreignstatus',
    {
      schema: {
        tags: ['Media Source'],
        body: z
          .object({
            name: z.string().optional(),
            accessToken: z.string(),
            uri: z.string(),
            type: z.enum(['plex', 'jellyfin', 'emby']),
            username: z.string().optional(),
          })
          .or(
            z.object({
              type: z.literal('local'),
              paths: z.string().array().nonempty(),
            }),
          ),
        response: {
          200: MediaSourceStatusSchema,
          404: z.void(),
          500: z.void(),
        },
      },
    },
    async (req, res) => {
      let healthyPromise: Promise<MediaSourceStatus>;
      switch (req.body.type) {
        case 'plex': {
          const plex =
            await req.serverCtx.mediaSourceApiFactory.getPlexApiClient({
              mediaSource: {
                ...req.body,
                uri: req.body.uri,
                userId: null,
                username: null,
                name: tag(req.body.name ?? 'unknown'),
                uuid: tag(v4()),
                libraries: [],
                paths: [],
                mediaType: null,
                replacePaths: [],
              },
            });

          healthyPromise = plex.checkServerStatus();
          break;
        }
        case 'jellyfin': {
          const jellyfin =
            await req.serverCtx.mediaSourceApiFactory.getJellyfinApiClient({
              mediaSource: {
                ...req.body,
                uri: req.body.uri,
                userId: null,
                username: null,
                name: tag(req.body.name ?? 'unknown'),
                uuid: tag(v4()),
                libraries: [],
                paths: [],
                mediaType: null,
                replacePaths: [],
              },
            });

          healthyPromise = jellyfin.ping();
          break;
        }
        case 'emby': {
          const emby =
            await req.serverCtx.mediaSourceApiFactory.getEmbyApiClient({
              mediaSource: {
                ...req.body,
                uri: req.body.uri,
                userId: null,
                username: null,
                name: tag(req.body.name ?? 'unknown'),
                uuid: tag(v4()),
                libraries: [],
                paths: [],
                mediaType: null,
                replacePaths: [],
              },
            });

          healthyPromise = emby.ping();
          break;
        }
        case 'local': {
          // TODO: Check all paths.
          const paths = req.body.paths;
          healthyPromise = run<Promise<MediaSourceStatus>>(async () => {
            let ok = true;
            for (const mediaPath of paths) {
              ok &&= await fileExists(mediaPath);
              if (!ok) {
                break;
              }
            }
            if (ok) {
              return { healthy: true };
            } else {
              return { healthy: false, status: 'unreachable' };
            }
          });
        }
      }

      const status = await Promise.race([
        healthyPromise,
        new Promise<MediaSourceUnhealthyStatus>((resolve) => {
          setTimeout(() => {
            resolve({ healthy: false, status: 'timeout' });
          }, 60000);
        }),
      ]);

      return res.send(status);
    },
  );

  fastify.delete(
    '/media-sources/:id',
    {
      schema: {
        tags: ['Media Source'],
        params: BasicIdParamSchema,
        response: {
          200: z.void(),
          500: z.void(),
        },
      },
    },
    async (req, res) => {
      try {
        const { deletedServer } =
          await req.serverCtx.mediaSourceDB.deleteMediaSource(
            tag(req.params.id),
          );

        // Are these useful? What do they even do?
        req.serverCtx.eventService.push({
          type: 'settings-update',
          message: `Media source ${deletedServer.name} removed.`,
          module: 'media-source',
          detail: {
            serverId: req.params.id,
            serverName: deletedServer.name,
            action: 'delete',
          },
          level: 'warning',
        });

        // Regenerate guides
        try {
          GlobalScheduler.getScheduledJob(UpdateXmlTvTask.ID)
            .runNow(true)
            .catch(console.error);
        } catch (e) {
          logger.error(e, 'Unable to update guide after lineup update %O');
        }

        return res.send();
      } catch (err) {
        logger.error(err);
        req.serverCtx.eventService.push({
          type: 'settings-update',
          message: 'Error deleting media-source.',
          module: 'media-source',
          detail: {
            action: 'delete',
            serverId: req.params.id,
            error: isError(err) ? err.message : 'Missing',
          },
          level: 'error',
        });

        return res.status(500).send();
      }
    },
  );

  fastify.put(
    '/media-sources/:id',
    {
      schema: {
        tags: ['Media Source'],
        params: BasicIdParamSchema,
        body: UpdateMediaSourceRequestSchema,
        response: {
          200: z.void(),
          500: z.void(),
        },
      },
    },
    async (req, res) => {
      try {
        const report = await req.serverCtx.mediaSourceDB.updateMediaSource(
          req.body,
        );
        let modifiedPrograms = 0;
        let destroyedPrograms = 0;
        report.forEach((r) => {
          modifiedPrograms += r.modifiedPrograms;
          destroyedPrograms += r.destroyedPrograms;
        });
        req.serverCtx.eventService.push({
          type: 'settings-update',
          message: `Media source ${req.body.name} updated. ${modifiedPrograms} programs modified, ${destroyedPrograms} programs deleted`,
          module: 'media-source',
          detail: {
            serverName: req.body.name,
            action: 'update',
          },
          level: 'info',
        });

        return res.status(200).send();
      } catch (err) {
        logger.error(err, 'Could not update media source.');
        req.serverCtx.eventService.push({
          type: 'settings-update',
          message: 'Error updating media source.',
          module: 'media-source',
          detail: {
            action: 'update',
            serverName: req.body.name,
            error: isError(err) ? err.message : JSON.stringify(err),
          },
          level: 'error',
        });
        return res.status(500).send();
      }
    },
  );

  fastify.post(
    '/media-sources',
    {
      schema: {
        tags: ['Media Source'],
        body: InsertMediaSourceRequestSchema,
        response: {
          201: z.object({
            id: z.string(),
          }),
          // TODO: Change this
          400: z.string(),
          500: z.string(),
        },
      },
    },
    async (req, res) => {
      try {
        const newServerId = await req.serverCtx.mediaSourceDB.addMediaSource(
          req.body,
        );
        req.serverCtx.eventService.push({
          type: 'settings-update',
          message: `Media source "${req.body.name}" added.`,
          module: 'media-source',
          detail: {
            serverId: newServerId,
            serverName: req.body.name,
            action: 'add',
          },
          level: 'success',
        });
        return res.status(201).send({ id: newServerId });
      } catch (err) {
        logger.error(err, 'Could not add media source');
        req.serverCtx.eventService.push({
          type: 'settings-update',
          message: 'Error adding media source.',
          module: 'plex-server',
          detail: {
            action: 'add',
            serverName: req.body.name,
            error: isError(err) ? err.message : JSON.stringify(err),
          },
          level: 'error',
        });
        return res.status(500).send('Could not add media source.');
      }
    },
  );

  // TODO put this in its own class.
  function convertToApiMediaSource(
    entityLocker: EntityMutex,
    source: MarkOptional<MediaSourceWithRelations, 'libraries' | 'paths'>,
  ): MediaSourceSettings {
    return match(source)
      .returnType<MediaSourceSettings>()
      .with(
        { type: P.union('plex', 'jellyfin', 'emby') },
        (source) =>
          ({
            id: source.uuid,
            index: source.index,
            uri: source.uri,
            type: source.type,
            name: source.name,
            accessToken: source.accessToken,
            clientIdentifier: nullToUndefined(source.clientIdentifier),
            sendChannelUpdates: source.sendChannelUpdates ?? false,
            sendGuideUpdates: source.sendGuideUpdates ?? false,
            libraries: (source.libraries ?? []).map((library) => ({
              id: library.uuid,
              type: source.type,
              enabled: library.enabled,
              lastScannedAt: nullToUndefined(library.lastScannedAt)?.valueOf(),
              isLocked:
                entityLocker.isLibraryLocked(library) ||
                entityLocker.isMediaSourceLocked(source),
              name: library.name,
              externalKey: library.externalKey,
              mediaType: library.mediaType,
            })),
            userId: source.userId,
            username: source.username,
            pathReplacements: source.replacePaths.map((replace) => ({
              localPath: replace.localPath,
              serverPath: replace.serverPath,
            })),
          }) satisfies StrictExtract<
            MediaSourceSettings,
            { type: 'plex' | 'jellyfin' | 'emby' }
          >,
      )
      .with(
        { type: 'local', mediaType: P.nonNullable },
        (source) =>
          ({
            id: source.uuid,
            type: source.type,
            name: source.name,
            mediaType: source.mediaType,
            paths: source.libraries?.map((path) => path.externalKey) ?? [],
            libraries: (source.libraries ?? []).map((library) => ({
              id: library.uuid,
              type: source.type,
              enabled: library.enabled,
              lastScannedAt: nullToUndefined(library.lastScannedAt)?.valueOf(),
              isLocked:
                entityLocker.isLibraryLocked(library) ||
                entityLocker.isMediaSourceLocked(source),
              name: library.name,
              externalKey: library.externalKey,
              mediaType: library.mediaType,
            })),
            // N/A for local media sources
            pathReplacements: [],
          }) satisfies LocalMediaSource,
      )
      .otherwise(() => {
        logger.error('Encountered invalid media source: %O', source);
        throw new Error('Invalid media source: ' + JSON.stringify(source));
      });
  }
};<|MERGE_RESOLUTION|>--- conflicted
+++ resolved
@@ -68,29 +68,9 @@
       try {
         const sources = await req.serverCtx.mediaSourceDB.getAll();
 
-<<<<<<< HEAD
         const dtos = seq.collect(sources, (source) =>
           convertToApiMediaSource(entityLocker, source),
         );
-=======
-        const dtos = seq.collect(sources, (source) => {
-          return match(source)
-            .returnType<MediaSourceSettings | null>()
-            .with({ type: P.union('plex', 'jellyfin', 'emby') }, (source) => ({
-              id: source.uuid,
-              index: source.index,
-              uri: source.uri,
-              type: source.type,
-              name: source.name,
-              accessToken: source.accessToken,
-              clientIdentifier: nullToUndefined(source.clientIdentifier),
-              sendGuideUpdates: numberToBoolean(source.sendGuideUpdates),
-              userId: source.userId,
-              username: source.username,
-            }))
-            .otherwise(() => null);
-        });
->>>>>>> 609c5433
 
         return res.send(dtos);
       } catch (err) {
@@ -925,7 +905,6 @@
             name: source.name,
             accessToken: source.accessToken,
             clientIdentifier: nullToUndefined(source.clientIdentifier),
-            sendChannelUpdates: source.sendChannelUpdates ?? false,
             sendGuideUpdates: source.sendGuideUpdates ?? false,
             libraries: (source.libraries ?? []).map((library) => ({
               id: library.uuid,
