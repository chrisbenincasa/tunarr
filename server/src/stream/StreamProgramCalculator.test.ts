--- conflicted
+++ resolved
@@ -1,12 +1,8 @@
 import { faker } from '@faker-js/faker';
 import { tag } from '@tunarr/types';
 import dayjs from 'dayjs';
-<<<<<<< HEAD
-import { now, sumBy } from 'lodash-es';
+import { now, sum, sumBy } from 'lodash-es';
 import { DeepPartial } from 'ts-essentials';
-=======
-import { now, sum, sumBy } from 'lodash-es';
->>>>>>> 526417bd
 import { instance, mock, verify, when } from 'ts-mockito';
 import { test as baseTest } from 'vitest';
 import { Lineup, LineupItem } from '../db/derived_types/Lineup.ts';
