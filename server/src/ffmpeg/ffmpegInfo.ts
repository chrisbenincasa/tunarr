--- conflicted
+++ resolved
@@ -306,7 +306,6 @@
     );
   }
 
-<<<<<<< HEAD
   async probeFile(path: string, timeout?: number) {
     const output = await this.getFfprobeStdout(
       [
@@ -316,24 +315,10 @@
         '-show_format',
         '-show_chapters',
         '-show_streams',
-        '-analyzeduration',
-        '30',
         `${path}`,
       ],
       { timeout, swallowError: false },
     );
-=======
-  async probeFile(path: string) {
-    const output = await this.getFfprobeStdout([
-      '-hide_banner',
-      '-print_format',
-      'json',
-      '-show_format',
-      '-show_chapters',
-      '-show_streams',
-      `${path}`,
-    ]);
->>>>>>> 609c5433
 
     const result = await FfprobeMediaInfoSchema.safeParseAsync(
       JSON.parse(output),
