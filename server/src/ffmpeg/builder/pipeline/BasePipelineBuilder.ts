import { HardwareAccelerationMode } from '@/db/schema/TranscodeConfig.js';
import {
  SubtitleMethods,
  type AudioStream,
  type SubtitleStream,
  type VideoStream,
} from '@/ffmpeg/builder/MediaStream.js';
import type { FfmpegCapabilities } from '@/ffmpeg/builder/capabilities/FfmpegCapabilities.js';
import { Av1Decoder } from '@/ffmpeg/builder/decoder/Av1Decoder.js';
import type { Decoder } from '@/ffmpeg/builder/decoder/Decoder.js';
import { H264Decoder } from '@/ffmpeg/builder/decoder/H264Decoder.js';
import { HevcDecoder } from '@/ffmpeg/builder/decoder/HevcDecoder.js';
import { ImplicitDecoder } from '@/ffmpeg/builder/decoder/ImplicitDecoder.js';
import { Mpeg2Decoder } from '@/ffmpeg/builder/decoder/Mpeg2Decoder.js';
import { Mpeg4Decoder } from '@/ffmpeg/builder/decoder/Mpeg4Decoder.js';
import { RawVideoDecoder } from '@/ffmpeg/builder/decoder/RawVideoDecoder.js';
import { Vc1Decoder } from '@/ffmpeg/builder/decoder/Vc1Decoder.js';
import type { VideoEncoder } from '@/ffmpeg/builder/encoder/BaseEncoder.js';
import { AudioEncoder } from '@/ffmpeg/builder/encoder/BaseEncoder.js';
import { Encoder } from '@/ffmpeg/builder/encoder/Encoder.js';
import { AudioPadFilter } from '@/ffmpeg/builder/filter/AudioPadFilter.js';
import { AudioResampleFilter } from '@/ffmpeg/builder/filter/AudioResampleFilter.js';
import { ComplexFilter } from '@/ffmpeg/builder/filter/ComplexFilter.js';
import { FilterChain } from '@/ffmpeg/builder/filter/FilterChain.js';
import { LoopFilter } from '@/ffmpeg/builder/filter/LoopFilter.js';
import { RealtimeFilter } from '@/ffmpeg/builder/filter/RealtimeFilter.js';
import type { AudioInputSource } from '@/ffmpeg/builder/input/AudioInputSource.js';
import type { ConcatInputSource } from '@/ffmpeg/builder/input/ConcatInputSource.js';
import type { VideoInputSource } from '@/ffmpeg/builder/input/VideoInputSource.js';
import type { WatermarkInputSource } from '@/ffmpeg/builder/input/WatermarkInputSource.js';
import { HlsConcatOutputFormat } from '@/ffmpeg/builder/options/HlsConcatOutputFormat.js';
import { HlsOutputFormat } from '@/ffmpeg/builder/options/HlsOutputFormat.js';
import { LogLevelOption } from '@/ffmpeg/builder/options/LogLevelOption.js';
import { NoStatsOption } from '@/ffmpeg/builder/options/NoStatsOption.js';
import { ConcatHttpReconnectOptions } from '@/ffmpeg/builder/options/input/ConcatHttpReconnectOptions.js';
import { ConcatInputFormatOption } from '@/ffmpeg/builder/options/input/ConcatInputFormatOption.js';
import { HttpReconnectOptions } from '@/ffmpeg/builder/options/input/HttpReconnectOptions.js';
import { InfiniteLoopInputOption } from '@/ffmpeg/builder/options/input/InfiniteLoopInputOption.js';
import { ReadrateInputOption } from '@/ffmpeg/builder/options/input/ReadrateInputOption.js';
import { StreamSeekInputOption } from '@/ffmpeg/builder/options/input/StreamSeekInputOption.js';
import { UserAgentInputOption } from '@/ffmpeg/builder/options/input/UserAgentInputOption.js';
import type { AudioState } from '@/ffmpeg/builder/state/AudioState.js';
import type {
  FfmpegState,
  PipelineOptions,
} from '@/ffmpeg/builder/state/FfmpegState.js';
import type { FrameState } from '@/ffmpeg/builder/state/FrameState.js';
import type { DataProps } from '@/ffmpeg/builder/types.js';
import { FrameDataLocation } from '@/ffmpeg/builder/types.js';
import type {
  IPipelineStep,
  PipelineStep,
} from '@/ffmpeg/builder/types/PipelineStep.js';
import type { Nilable, Nullable } from '@/types/util.js';
import { ifDefined, isNonEmptyString } from '@/util/index.js';
import type { Logger } from '@/util/logging/LoggerFactory.js';
import { LoggerFactory } from '@/util/logging/LoggerFactory.js';
import { getTunarrVersion } from '@/util/version.js';
import { filter, first, isNil, isNull, isUndefined, merge } from 'lodash-es';
import type { DeepReadonly, MarkRequired } from 'ts-essentials';
import { P, match } from 'ts-pattern';
import {
  OutputFormatTypes,
  OutputLocation,
  VideoFormats,
} from '../constants.ts';
import {
  CopyAllEncoder,
  CopyAudioEncoder,
  CopyVideoEncoder,
} from '../encoder/CopyEncoders.ts';
import { ImplicitVideoEncoder } from '../encoder/ImplicitVideoEncoder.ts';
import { LibKvazaarEncoder } from '../encoder/LibKvazaarEncoder.ts';
import { LibOpenH264Encoder } from '../encoder/LibOpenH264Encoder.ts';
import { Libx264Encoder } from '../encoder/Libx264Encoder.ts';
import { Libx265Encoder } from '../encoder/Libx265Encoder.ts';
import { Mpeg2VideoEncoder } from '../encoder/Mpeg2VideoEncoder.ts';
import { RawVideoEncoder } from '../encoder/RawVideoEncoder.ts';
import type { FilterOption } from '../filter/FilterOption.ts';
import { StreamSeekFilter } from '../filter/StreamSeekFilter.ts';
import type { SubtitlesInputSource } from '../input/SubtitlesInputSource.ts';
import {
  AudioBitrateOutputOption,
  AudioBufferSizeOutputOption,
  AudioChannelsOutputOption,
  AudioSampleRateOutputOption,
} from '../options/AudioOutputOptions.ts';
import {
  HideBannerOption,
  NoStdInOption,
  StandardFormatFlags,
  ThreadCountOption,
} from '../options/GlobalOption.ts';
import {
  ClosedGopOutputOption,
  DoNotMapMetadataOutputOption,
  FastStartOutputOption,
  FrameRateOutputOption,
  MapAllStreamsOutputOption,
  MatroskaOutputFormatOption,
  MetadataServiceNameOutputOption,
  MetadataServiceProviderOutputOption,
  Mp4OutputFormatOption,
  Mp4OutputOptions,
  MpegTsOutputFormatOption,
  NoAutoScaleOutputOption,
  NoDemuxDecodeDelayOutputOption,
  NoSceneDetectOutputOption,
  NutOutputFormatOption,
  OutputTsOffsetOption,
  PipeProtocolOutputOption,
  TimeLimitOutputOption,
  VideoBitrateOutputOption,
  VideoBufferSizeOutputOption,
  VideoTrackTimescaleOutputOption,
} from '../options/OutputOption.ts';
import { Pipeline } from './Pipeline.ts';
import type { PipelineBuilder } from './PipelineBuilder.ts';

// Args passed to each setter -- we use an object here so we
// 1. can deconstruct args in each implementor to use only what we need
// 2. easily add more (does not affect argument list)
export type PipelineVideoFunctionArgs = {
  videoStream: VideoStream;
  ffmpegState: FfmpegState;
  desiredState: FrameState;
  pipelineSteps: IPipelineStep[];
  filterChain: FilterChain;
  decoder: Nullable<Decoder>;
};

export type PipelineAudioFunctionArgs = {
  audioStream: AudioStream;
  ffmpegState: FfmpegState;
  desiredState: AudioState;
  pipelineSteps: IPipelineStep[];
};

type PipelineBuilderContextProps = DataProps<PipelineBuilderContext>;

export class PipelineBuilderContext {
  videoStream?: VideoStream;
  audioStream?: AudioStream;
  subtitleStream?: SubtitleStream;
  ffmpegState: FfmpegState;
  desiredState: FrameState;
  desiredAudioState?: AudioState;
  pipelineOptions: DeepReadonly<PipelineOptions>;

  pipelineSteps: PipelineStep[];
  filterChain: FilterChain;
  hasWatermark: boolean;
  shouldDeinterlace: boolean;
  is10BitOutput: boolean;
  isIntelVaapiOrQsv: boolean;

  constructor(props: PipelineBuilderContextProps) {
    merge(this, props);
  }

<<<<<<< HEAD
  isSubtitleOverlay(): boolean {
=======
  hasSubtitleOverlay() {
>>>>>>> 50753a71
    return (
      (this.subtitleStream?.isImageBased &&
        this.subtitleStream?.method === SubtitleMethods.Burn) ??
      false
    );
  }

<<<<<<< HEAD
  isSubtitleTextContext(): boolean {
=======
  hasSubtitleTextContext() {
>>>>>>> 50753a71
    return (
      (this.subtitleStream &&
        !this.subtitleStream.isImageBased &&
        this.subtitleStream.method === SubtitleMethods.Burn) ??
      false
    );
  }
}

export type PipelineBuilderContextWithVideo = MarkRequired<
  PipelineBuilderContext,
  'videoStream'
>;
export type PipelineBuilderContextWithAudio = MarkRequired<
  PipelineBuilderContext,
  'audioStream' | 'desiredAudioState'
>;

export function isVideoPipelineContext(
  context: PipelineBuilderContext,
): context is PipelineBuilderContextWithVideo {
  return !isUndefined(context.videoStream);
}

export function isAudioPipelineContext(
  context: PipelineBuilderContext,
): context is PipelineBuilderContextWithAudio {
  return (
    !isUndefined(context.audioStream) && !isUndefined(context.desiredAudioState)
  );
}

export abstract class BasePipelineBuilder implements PipelineBuilder {
  protected logger: Logger = LoggerFactory.child({
    caller: import.meta,
    className: this.constructor.name,
  });
  protected decoder: Nullable<Decoder> = null;
  protected context: PipelineBuilderContext;

  constructor(
    protected nullableVideoInputSource: Nullable<VideoInputSource>,
    private audioInputSource: Nullable<AudioInputSource>,
    protected watermarkInputSource: Nullable<WatermarkInputSource>,
    protected subtitleInputSource: Nullable<SubtitlesInputSource>,
    protected concatInputSource: Nullable<ConcatInputSource>,
    protected ffmpegCapabilities: FfmpegCapabilities,
  ) {}

  get videoInputSource(): VideoInputSource {
    // Only use this on video pipelines!!!
    return this.nullableVideoInputSource!;
  }

  validate(): Nullable<Error> {
    return null;
  }

  concat(input: ConcatInputSource, state: FfmpegState) {
    const pipelineSteps: PipelineStep[] = [
      new NoStdInOption(),
      new HideBannerOption(),
      new NoStatsOption(),
      new LogLevelOption(state.logLevel),
      new StandardFormatFlags(),
      NoDemuxDecodeDelayOutputOption(),
      FastStartOutputOption(),
      ClosedGopOutputOption(),
    ];

    input.addOptions(
      new ConcatInputFormatOption(),
      new ReadrateInputOption(this.ffmpegCapabilities, 0),
      new InfiniteLoopInputOption(),
      new UserAgentInputOption(`Ffmpeg Tunarr/${getTunarrVersion()}`),
    );

    if (input.protocol === 'http') {
      input.addOption(new ConcatHttpReconnectOptions());
    }

    if (state.threadCount) {
      pipelineSteps.unshift(new ThreadCountOption(state.threadCount));
    }

    pipelineSteps.push(NoSceneDetectOutputOption(0), new CopyAllEncoder());
    if (state.metadataServiceName) {
      pipelineSteps.push(
        MetadataServiceNameOutputOption(state.metadataServiceName),
      );
    }
    if (state.metadataServiceProvider) {
      pipelineSteps.push(
        MetadataServiceProviderOutputOption(state.metadataServiceProvider),
      );
    }
    pipelineSteps.push(MpegTsOutputFormatOption(), PipeProtocolOutputOption());

    return new Pipeline(pipelineSteps, {
      videoInput: null,
      audioInput: null,
      concatInput: input,
      watermarkInput: null,
    });
  }

  hlsWrap(input: ConcatInputSource, state: FfmpegState) {
    const pipelineSteps: PipelineStep[] = [
      new NoStdInOption(),
      new HideBannerOption(),
      new ThreadCountOption(1),
      new LogLevelOption(state.logLevel),
      new NoStatsOption(),
      new StandardFormatFlags(),
      MapAllStreamsOutputOption(),
      new CopyAllEncoder(),
    ];

    if (input.protocol === 'http') {
      input.addOption(new ConcatHttpReconnectOptions());
    }

    input.addOption(new ReadrateInputOption(this.ffmpegCapabilities, 0));
    if (state.metadataServiceName) {
      pipelineSteps.push(
        MetadataServiceNameOutputOption(state.metadataServiceName),
      );
    }
    if (state.metadataServiceProvider) {
      pipelineSteps.push(
        MetadataServiceProviderOutputOption(state.metadataServiceProvider),
      );
    }
    pipelineSteps.push(
      MpegTsOutputFormatOption(false),
      PipeProtocolOutputOption(),
    );

    return new Pipeline(pipelineSteps, {
      videoInput: null,
      audioInput: null,
      concatInput: input,
      watermarkInput: null,
    });
  }

  build(
    ffmpegState: FfmpegState,
    desiredState: FrameState,
    pipelineOptions: PipelineOptions,
  ): Pipeline {
    this.context = new PipelineBuilderContext({
      videoStream: first(this.videoInputSource.streams),
      audioStream: first(this.audioInputSource?.streams),
      subtitleStream: first(this.subtitleInputSource?.streams),
      ffmpegState,
      desiredState,
      desiredAudioState: this.audioInputSource?.desiredState,
      pipelineSteps: [],
      filterChain: new FilterChain(),
      hasWatermark: !!this.watermarkInputSource,
      is10BitOutput: (desiredState.pixelFormat?.bitDepth ?? 8) === 10,
      shouldDeinterlace: desiredState.deinterlace,
      isIntelVaapiOrQsv: false,
      pipelineOptions,
    });

    this.logger.debug(
      'Creating ffmpeg transcode pipeline with context: %O',
      this.context,
    );

    this.context.pipelineSteps = [
      ...this.getThreadCountOption(ffmpegState),
      new NoStdInOption(),
      new HideBannerOption(),
      new NoStatsOption(),
      new LogLevelOption(ffmpegState.logLevel),
      new StandardFormatFlags(),
      NoDemuxDecodeDelayOutputOption(),
      ClosedGopOutputOption(),
    ];

    const movFlags =
      this.ffmpegState.outputFormat.type === OutputFormatTypes.Mp4 ||
      (this.ffmpegState.outputFormat.type === OutputFormatTypes.Hls &&
        this.ffmpegState.hlsSegmentTemplate?.includes('m4s'))
        ? Mp4OutputOptions()
        : FastStartOutputOption();
    this.pipelineSteps.push(movFlags);

    // TODO BFrames
    if (isNull(this.nullableVideoInputSource)) {
      throw new Error('FFmpeg pipeline currently requires a video input');
    }

    if (this.concatInputSource) {
      this.concatInputSource.addOptions(
        new ConcatInputFormatOption(),
        new InfiniteLoopInputOption(),
      );
      this.pipelineSteps.push(NoAutoScaleOutputOption());
    }

    this.setSceneDetect();
    this.setStreamSeek();

    if (this.ffmpegState.duration && +this.ffmpegState.duration > 0) {
      this.pipelineSteps.push(TimeLimitOutputOption(this.ffmpegState.duration));
    }

    if (
      this.videoInputSource.protocol === 'http' &&
      this.videoInputSource.continuity === 'discrete'
    ) {
      this.videoInputSource.addOption(new HttpReconnectOptions());
    }

    if (
      this.audioInputSource?.path &&
      this.audioInputSource.protocol === 'http' &&
      this.audioInputSource.continuity === 'discrete' &&
      this.videoInputSource.path !== this.audioInputSource.path
    ) {
      this.audioInputSource.addOption(new HttpReconnectOptions());
    }

    if (
      this.desiredState.videoFormat !== 'copy' &&
      (this.ffmpegState.ptsOffset ?? 0) > 0 &&
      !isNull(this.desiredState.videoTrackTimescale)
    ) {
      this.pipelineSteps.push(
        OutputTsOffsetOption(
          this.ffmpegState.ptsOffset ?? 0,
          this.desiredState.videoTrackTimescale,
        ),
      );
    }

    if (isVideoPipelineContext(this.context)) {
      this.buildVideoPipeline();
    }

    if (isNull(this.audioInputSource)) {
      this.context.pipelineSteps.push(new CopyAudioEncoder());
    } else if (this.audioInputSource.streams.length > 0) {
      this.buildAudioPipeline();
    }

    // metadata
    if (this.ffmpegState.doNotMapMetadata) {
      this.pipelineSteps.push(DoNotMapMetadataOutputOption());
    }

    if (isNonEmptyString(this.ffmpegState.metadataServiceProvider)) {
      this.pipelineSteps.push(
        MetadataServiceProviderOutputOption(
          this.ffmpegState.metadataServiceProvider,
        ),
      );
    }

    if (isNonEmptyString(this.ffmpegState.metadataServiceName)) {
      this.pipelineSteps.push(
        MetadataServiceNameOutputOption(this.ffmpegState.metadataServiceName),
      );
    }

    if (
      !isNull(this.concatInputSource) &&
      isNonEmptyString(this.ffmpegState.hlsSegmentTemplate) &&
      isNonEmptyString(this.ffmpegState.hlsPlaylistPath) &&
      isNonEmptyString(this.ffmpegState.hlsBaseStreamUrl)
    ) {
      this.pipelineSteps.push(
        new HlsConcatOutputFormat(
          this.ffmpegState.hlsSegmentTemplate,
          this.ffmpegState.hlsPlaylistPath,
          this.ffmpegState.hlsBaseStreamUrl,
        ),
      );
    } else {
      this.setOutputFormat();
    }

    this.pipelineSteps.push(
      new ComplexFilter(
        this.videoInputSource,
        this.audioInputSource,
        this.subtitleInputSource,
        this.watermarkInputSource,
        this.context.filterChain,
      ),
    );

    return new Pipeline(this.pipelineSteps, {
      videoInput: this.videoInputSource,
      audioInput: this.audioInputSource,
      watermarkInput: this.watermarkInputSource,
      concatInput: this.concatInputSource,
    });
  }

  protected get ffmpegState() {
    return this.context.ffmpegState;
  }

  protected get desiredState() {
    return this.context.desiredState;
  }

  protected get desiredAudioState() {
    return this.context.desiredAudioState;
  }

  protected get pipelineSteps() {
    return this.context.pipelineSteps;
  }

  protected get filterChain() {
    return this.context.filterChain;
  }

  protected get subtitleOverlayFilterChain() {
    return this.filterChain.subtitleOverlayFilterSteps;
  }

  protected buildVideoPipeline() {
    this.setHardwareAccelState();

    this.logger.debug(
      'Input = %O, Output = %O. Using decode mode = %s and encode mode = %s',
      {
        codec: this.context.videoStream?.codec,
        bitDepth: this.context.videoStream?.bitDepth(),
      },
      {
        codec: this.desiredState.videoFormat,
        bitDepth: this.desiredState.bitDepth,
      },
      this.ffmpegState.decoderHwAccelMode,
      this.ffmpegState.encoderHwAccelMode,
    );

    if (
      isVideoPipelineContext(this.context) &&
      this.desiredState.videoFormat !== VideoFormats.Copy
    ) {
      this.decoder = this.setupDecoder();
      if (this.decoder) {
        this.logger.debug('Setup decoder: %O', this.decoder);
      }
    }

    this.setRealtime();

    if (this.desiredState.infiniteLoop) {
      this.videoInputSource?.addOption(new InfiniteLoopInputOption());
      this.audioInputSource?.addOption(new InfiniteLoopInputOption());
    }

    if (
      this.desiredState.videoFormat !== VideoFormats.Copy &&
      this.desiredState.frameRate
    ) {
      this.pipelineSteps.push(
        FrameRateOutputOption(this.desiredState.frameRate),
      );
    }

    ifDefined(this.desiredState.videoTrackTimescale, (ts) =>
      this.pipelineSteps.push(VideoTrackTimescaleOutputOption(ts)),
    );

    if (this.ffmpegState.outputFormat.type !== OutputFormatTypes.Nut) {
      ifDefined(this.desiredState.videoBitrate, (br) =>
        this.pipelineSteps.push(VideoBitrateOutputOption(br)),
      );

      ifDefined(this.desiredState.videoBufferSize, (bs) =>
        this.pipelineSteps.push(VideoBufferSizeOutputOption(bs)),
      );
    }

    this.setupVideoFilters();
  }

  protected buildAudioPipeline() {
    if (!isAudioPipelineContext(this.context)) {
      return;
    }

    const encoder = new AudioEncoder(
      this.context.desiredAudioState.audioEncoder,
    );
    this.pipelineSteps.push(encoder);

    if (!isNull(this.context.desiredAudioState.audioChannels)) {
      this.pipelineSteps.push(
        AudioChannelsOutputOption(
          this.context.audioStream.codec,
          this.context.audioStream.channels,
          this.context.desiredAudioState.audioChannels,
        ),
      );
    }

    if (this.ffmpegState.outputFormat.type !== OutputFormatTypes.Nut) {
      this.pushSettingIfDefined(
        this.context.desiredAudioState.audioBitrate,
        AudioBitrateOutputOption,
      );

      this.pushSettingIfDefined(
        this.context.desiredAudioState.audioBufferSize,
        AudioBufferSizeOutputOption,
      );

      this.pushSettingIfDefined(
        this.context.desiredAudioState.audioSampleRate,
        AudioSampleRateOutputOption,
      );
    }

    // TODO Audio volumne
    if (encoder.name !== 'copy') {
      // This seems to help with audio sync issues in QSV
      const asyncSamples =
        this.ffmpegState.decoderHwAccelMode === HardwareAccelerationMode.Qsv
          ? 1000
          : 1;
      this.audioInputSource?.filterSteps.push(
        new AudioResampleFilter(asyncSamples),
      );

      if (!isNull(this.context.desiredAudioState.audioDuration)) {
        this.audioInputSource?.filterSteps.push(
          AudioPadFilter.create(this.context.desiredAudioState.audioDuration),
        );
      }
    }
  }

  protected abstract setupVideoFilters(): void;

  protected setupEncoder(currentState: FrameState): Nullable<VideoEncoder> {
    if (!isVideoPipelineContext(this.context)) {
      return null;
    }

    if (this.ffmpegState.outputFormat.type === OutputFormatTypes.Nut) {
      return new RawVideoEncoder();
    }

    return match(this.desiredState.videoFormat)
      .with(
        VideoFormats.Hevc,
        () => this.ffmpegCapabilities.hasVideoEncoder('libx265'),
        () =>
          new Libx265Encoder(
            currentState.updateFrameLocation(FrameDataLocation.Software),
            this.desiredState.videoPreset,
          ),
      )
      .with(
        VideoFormats.Hevc,
        () => this.ffmpegCapabilities.hasVideoEncoder('libkvazaar'),
        () =>
          new LibKvazaarEncoder(
            currentState.updateFrameLocation(FrameDataLocation.Software),
            this.desiredState.videoPreset,
          ),
      )
      .with(
        VideoFormats.H264,
        () => this.ffmpegCapabilities.hasVideoEncoder('libx264'),
        () =>
          new Libx264Encoder(
            this.desiredState.videoProfile,
            this.desiredState.videoPreset,
          ),
      )
      .with(
        VideoFormats.H264,
        () => this.ffmpegCapabilities.hasVideoEncoder('libopenh264'),
        () => new LibOpenH264Encoder(this.desiredState.videoProfile),
      )
      .with(VideoFormats.Mpeg2Video, () => new Mpeg2VideoEncoder())
      .with(VideoFormats.Copy, () => new CopyVideoEncoder())
      .with(P._, () => new ImplicitVideoEncoder())
      .exhaustive();
  }

  protected setupDecoder(): Nullable<Decoder> {
    let decoder: Nullable<Decoder> = null;
    if (isVideoPipelineContext(this.context)) {
      decoder = match(this.context.videoStream.codec)
        .with(VideoFormats.H264, () => new H264Decoder())
        .with(VideoFormats.Hevc, () => new HevcDecoder())
        .with(VideoFormats.Vc1, () => new Vc1Decoder())
        .with(VideoFormats.Mpeg2Video, () => new Mpeg2Decoder())
        .with(VideoFormats.Mpeg4, () => new Mpeg4Decoder())
        .with(VideoFormats.Raw, () => new RawVideoDecoder())
        .with(
          VideoFormats.Av1,
          () => this.ffmpegCapabilities.hasVideoEncoder('libdav1d'),
          () => new Av1Decoder('libdav1d'),
        )
        .with(
          VideoFormats.Av1,
          () => this.ffmpegCapabilities.hasVideoEncoder('libaom-av1'),
          () => new Av1Decoder('libaom-av1'),
        )
        .with(VideoFormats.Av1, () => new Av1Decoder('av1'))
        .otherwise(() => new ImplicitDecoder());
      this.videoInputSource.addOption(decoder);
    }
    this.decoder = decoder;
    return decoder;
  }

  protected setHardwareAccelState() {
    this.context.ffmpegState.decoderHwAccelMode = 'none';
    this.context.ffmpegState.encoderHwAccelMode = 'none';
  }

  protected setSceneDetect() {
    if (!isVideoPipelineContext(this.context)) {
      return;
    }

    // Explicitly set -sc_threshold to a crazy amount for mpeg2 or when decoding with videotoolbox (mpeg2 doesn't support)
    if (
      this.context.videoStream.codec === VideoFormats.Mpeg2Video ||
      this.desiredState.videoFormat === VideoFormats.Mpeg2Video ||
      this.ffmpegState.decoderHwAccelMode ===
        HardwareAccelerationMode.Videotoolbox
    ) {
      this.pipelineSteps.push(NoSceneDetectOutputOption(1_000_000_000));
    } else {
      this.pipelineSteps.push(NoSceneDetectOutputOption(0));
    }
  }

  protected setStreamSeek() {
    if (this.ffmpegState.start && +this.ffmpegState.start > 0) {
      const option = new StreamSeekInputOption(this.ffmpegState.start);
      this.audioInputSource?.addOption(option);
      this.videoInputSource.addOption(option);

      if (this.context.hasSubtitleTextContext()) {
        this.pipelineSteps.push(new StreamSeekFilter(this.ffmpegState.start));
      }
    }
  }

  protected setRealtime() {
    const initialBurst = this.desiredState.realtime ? 0 : 60;
    const option = new ReadrateInputOption(
      this.ffmpegCapabilities,
      initialBurst,
    );
    this.audioInputSource?.addOption(option);
    this.videoInputSource.addOption(option);
  }

  protected setOutputFormat() {
    // this.context.pipelineSteps.push(
    //   this.context.ffmpegState.outputFormat === OutputFormats.Mkv
    //     ? MatroskaOutputFormatOption()
    //     : MpegTsOutputFormatOption(),
    //   PipeProtocolOutputOption(),
    // );
    switch (this.ffmpegState.outputFormat.type) {
      case OutputFormatTypes.Mkv:
        this.pipelineSteps.push(MatroskaOutputFormatOption());
        break;
      case OutputFormatTypes.MpegTs:
        this.pipelineSteps.push(MpegTsOutputFormatOption());
        break;
      case OutputFormatTypes.Mp4:
        this.pipelineSteps.push(Mp4OutputFormatOption());
        break;
      case OutputFormatTypes.Nut: {
        if (this.desiredState.bitDepth > 8) {
          this.pipelineSteps.push(NutOutputFormatOption());
        } else {
          this.pipelineSteps.push(MatroskaOutputFormatOption());
        }
        break;
      }
      case OutputFormatTypes.Hls: {
        if (
          isNonEmptyString(this.ffmpegState.hlsPlaylistPath) &&
          isNonEmptyString(this.ffmpegState.hlsSegmentTemplate) &&
          isNonEmptyString(this.ffmpegState.hlsBaseStreamUrl)
        ) {
          this.pipelineSteps.push(
            new HlsOutputFormat(
              this.desiredState,
              this.context.videoStream?.frameRate,
              this.ffmpegState.hlsPlaylistPath,
              this.ffmpegState.hlsSegmentTemplate,
              this.ffmpegState.hlsBaseStreamUrl,
              isNil(this.ffmpegState.ptsOffset) ||
                this.ffmpegState.ptsOffset === 0,
              this.ffmpegState.encoderHwAccelMode ===
                HardwareAccelerationMode.Qsv,
            ),
          );
        }
        break;
      }
      case OutputFormatTypes.Dash:
        throw new Error('MPEG-DASH streaming is not yet implemented');
    }

    if (this.ffmpegState.outputFormat.type !== OutputFormatTypes.Hls) {
      switch (this.ffmpegState.outputLocation) {
        case OutputLocation.Stdout:
          this.pipelineSteps.push(PipeProtocolOutputOption());
          break;
      }
    }
  }

  protected getThreadCountOption(ffmpegState: FfmpegState) {
    let threadCount: Nullable<number> = null;
    if (ffmpegState.decoderHwAccelMode !== HardwareAccelerationMode.None) {
      this.logger.debug(
        `Forcing 1 ffmpeg decoding thread due to use of hardware accelerated decoding.`,
      );
      threadCount = 1;
    } else if (
      !isNull(ffmpegState.threadCount) &&
      ffmpegState.threadCount > 0
    ) {
      threadCount = ffmpegState.threadCount;
    }

    if (!isNull(threadCount)) {
      return [new ThreadCountOption(threadCount)];
    }

    return [];
  }

  protected setStillImageLoop() {
    if (!isVideoPipelineContext(this.context)) {
      return;
    }

    if (this.context.videoStream.inputKind === 'stillimage') {
      this.videoInputSource.filterSteps.push(new LoopFilter());
      if (this.desiredState.realtime) {
        this.videoInputSource.filterSteps.push(new RealtimeFilter());
      }
    }
  }

  protected pushSettingIfDefined<T>(
    setting: Nilable<T>,
    factory: (value: T) => PipelineStep,
  ) {
    ifDefined(setting, (v) => this.pipelineSteps.push(factory(v)));
  }

  protected getEncoderSteps() {
    return filter(
      this.pipelineSteps,
      (step): step is Encoder => step instanceof Encoder,
    );
  }

  protected getIsIntelQsvOrVaapi() {
    return false;
  }

  protected addFilterToVideoChain(
    currentState: FrameState,
    filter: FilterOption,
  ): FrameState {
    this.videoInputSource.filterSteps.push(filter);
    const nextState = filter.nextState(currentState);
    this.videoInputSource.frameDataLocation = nextState.frameDataLocation;
    return nextState;
  }
}<|MERGE_RESOLUTION|>--- conflicted
+++ resolved
@@ -158,11 +158,7 @@
     merge(this, props);
   }
 
-<<<<<<< HEAD
-  isSubtitleOverlay(): boolean {
-=======
   hasSubtitleOverlay() {
->>>>>>> 50753a71
     return (
       (this.subtitleStream?.isImageBased &&
         this.subtitleStream?.method === SubtitleMethods.Burn) ??
@@ -170,11 +166,7 @@
     );
   }
 
-<<<<<<< HEAD
-  isSubtitleTextContext(): boolean {
-=======
   hasSubtitleTextContext() {
->>>>>>> 50753a71
     return (
       (this.subtitleStream &&
         !this.subtitleStream.isImageBased &&
