<<<<<<< HEAD
# dizqueTV 0.0.68
=======
# dizqueTV 0.0.69-prerelease
>>>>>>> d4cb8c04
![Discord](https://img.shields.io/discord/711313431457693727?logo=discord&logoColor=fff&style=flat-square) ![GitHub top language](https://img.shields.io/github/languages/top/vexorian/dizquetv?logo=github&style=flat-square) ![Docker Pulls](https://img.shields.io/docker/pulls/vexorian/dizquetv?logo=docker&logoColor=fff&style=flat-square)

Create live TV channel streams from media on your Plex servers.

dizqueTV is a fork of the project previously-known as [pseudotv-plex](https://gitlab.com/DEFENDORe/pseudotv-plex) or [pseudotv](https://github.com/DEFENDORe/pseudotv). New repository because of lack of activity from the main repository and the name change is because projects with the old name already existed and were created long before this approach and it was causing confusion. You can migrate from pseudoTV 0.0.51 to dizqueTV by renaming the .pseudotv folder to .dizquetv and running the new executable (or doing a similar trick with the volumes used by the docker containers).

<img src="./resources/dizquetv.png" width="200">

Configure your channels, programs, commercials and settings using the dizqueTV web UI.

Access your channels by adding the spoofed dizqueTV HDHomerun tuner to Plex, Jellyfin or emby or utilize the M3U Url with any 3rd party IPTV player app.

EPG (Guide Information) data is stored to `.dizquetv/xmltv.xml`

## Features
- A wide variety of options for the clients where you can play the TV channels, since it both spoofs a HDHR tuner and a IPTV channel list.
- Ease of setup for xteve and Plex playback by mocking a HDHR server.
- Configure your channels once, and play them just the same in any of the other devices.
- Customize your channels and what they play. Make them display their logo while they play. Play filler content (&quot;commercials&quot;, music videos, prerolls, channel branding videos) at specific times to pad time.
- Docker image and prepackage binaries for Windows, Linux and Mac.
- Supports nvidia for hardware encoding, including in docker.
- Select media (desired programs and commercials) across multiple Plex servers
- Includes a WEB TV Guide where you can even play channels in your desktop by using your local media player.
- Subtitle support.
- Auto deinterlace any Plex media not marked `"scanType": "progressive"`
- Can be configured to completely force Direct play, if you are ready for the caveats.

## Limitations

- If you want to play the TV channels in Plex using the spoofed HDHR, Plex pass is required.
- dizqueTV does not currently watch your Plex server for media updates/changes. You must manually remove and re-add your programs for any changes to take effect. Same goes for Plex server changes (changing IP, port, etc).. You&apos;ll have to update the server settings manually in that case.
- Most players (including Plex) will break after switching episodes if video / audio format is too different. dizqueTV can  be configured to use ffmpeg transcoding to prevent this, but that costs resources.
- If you configure Plex DVR, it will always be recording and transcoding the channel&apos;s contents.

## Releases

- https://github.com/vexorian/dizquetv/releases

## Wiki

- For setup instructions, check [the wiki](https://github.com/vexorian/dizquetv/wiki)

<<<<<<< HEAD
- dizqueTV can use both Plex and ffmpeg transcoding. Plex transcoding is advantageous in that there's access for many more features and formats than would be available.
- Audio track and subtitle choice depends on Plex configuraiton for that video/episode and user.
- Subtitles are transcoded by Plex before being delivered to dizqueTV.
- Can be configured to force a direct stream both from Plex and dizqueTV's side.
- Playing many different kinds of formats and resolutions in the same stream does ntpossible without transcoding them. So unless you are certain that all formats used in the same channel will be identical, your life will be easier if you let ffmpeg be used for normalization.
- If normalization is too heavy, try utilizing your hardware's transcoding features by picking the correct encoder in FFMPEG settings. *Note that some encoders may not be capable of handling every transcoding scenario, libx264 and mpeg2video seem to be the most stable.*
    - Intel Quick Sync: `h264_qsv`, `mpeg2_qsv`
    - NVIDIA GPU: `h264_nvenc`
    - MPEG2 `mpeg2video`
    - H264 `libx264` (default)
    - MacOS `h264_videotoolbox`
    - **Enable the option to log ffmpeg's stderr output directly to the dizquetv app console, for detecting issues**
- Host your own images for channel icons, program icons, etc.. Simply add your image to `.dizquetv/images` and reference them via `http://dizquetv-ip:8000/images/myImage.png`
- Use the Block Shuffle feature to play a specified number of TV episodes before advancing to the next available TV show in the channel. You can also specify to randomize the TV Show order. Any movies added to the channel will be pushed to the end of the program lineup, this is also applicable the "Sort TV Shows" option.
- Plex is smart enough not to open another stream if it currently is being viewed by another user. This allows only one transcode session for mulitple viewers if they are watching the same channel.
- Use the tools menu in the channel editor to access a lot of features to process your channel's programming, such as shuffling.
- Flex time is a useful feature that allows you to configure breaks between TV shows that play random content. This is useful if you want to simulate "commercials". A frequent use case is to use this filler to pad the starting times of TV shows (so that all TV shows start at :00 or :30 times, for example.
- Even if your Plex server is running on the same machine as the dizqueTV app, use your network address (not a loopback) when configuring your Plex Server(s) in the web UI.

## Installation

* *If you were a pseudotv user, please rename your old `.pseudotv` to `.dizquetv` before running. dizque tv will attempt to migrate your settings and channels to the new features.*

Unless your are using Docker/Unraid, you must download and install **ffmpeg** to your system and set the correct path in the dizqueTV Web UI.

By default, dizquetv will create the directory `.dizquetv` wherever dizquetv is launched from. Your `xmltv.xml` file and config databases are stored here.

#### Binary Release
[Download](https://github.com/vexorian/dizquetv/releases) and run the dizqueTV executable (argument defaults below)
```
./dizquetv-win-x64.exe --port 8000 --database ./dizquetv
```

#### Docker

The Docker repository can be viewed [here](https://hub.docker.com/r/vexorian/dizquetv).

Use Docker to fetch dizqueTV, then run the container.. (replace `C:\.dizquetv` with your desired config directory location)
```
docker pull vexorian/dizquetv:latest
docker run --name dizquetv -p 8000:8000 -v C:\.dizquetv:/home/node/app/.dizquetv vexorian/dizquetv:latest
```

If you were a pseudotv user, make sure to stop the pseudotv container and use the same folder you used for configuration in pseudotv as configuration for dizquetv.

#### Unraid

Template Repository: [https://github.com/vexorian/dizquetv/tree/main](https://github.com/vexorian/dizquetv/tree/main)


#### Building Docker image from source

Build docker image from source and run the container. (replace `C:\.dizquetv` with your desired config directory location)

```
git clone https://github.com/vexorian/dizquetv
cd dizquetv
git checkout version
#replace version with the version you want

docker build -t dizquetv .
docker run --name dizquetv -p 8000:8000 -v C:\.dizquetv:/home/node/app/.dizquetv dizquetv
```

#### Unraid Install
Add
```
https://github.com/vexorian/dizquetv
```
to your "Template repositories" in the Docker tab.
Click the "Add Container" button
Select either the dizquetv template or the dizquetv-nvidia template if you want nvidia hardware accelerated transcoding.
Make sure you have the Unraid Nvidia plugin installed and change your video encoder to h264_nvenc in the dizquetv ffmpeg settings.

#### From Source

Install NodeJS and FFMPEG

```
git clone https://github.com/vexorian/dizquetv
cd dizquetv
npm install
npm run build
npm run start
```

## Plex Setup

Add the dizqueTV spoofed HDHomerun tuner to Plex via Plex Settings.

If the tuner isn't automatically listed, manually enter the network address of dizquetv. Example:
```
127.0.0.1:8000
```

When prompted for a Postal/Zip code, click the `"Have an XMLTV guide on your server? Click here to use that instead."` link.

Enter the location of the `.dizquetv/xmltv.xml` file. Example (Windows):
```
C:\.dizquetv\xmltv.xml
```

**Do not use the Web UI XMLTV URL when feeding Plex the xmltv.xml file. Plex fails to update it's EPG from a URL for some reason (at least on Windows). Use the local file path to `.dizquetv/xmltv.xml`**
=======
>>>>>>> d4cb8c04

## App Preview
<img src="./docs/channels.png" width="500">
<br/>
<img src="./docs/channel-config.png" width="500">
<br/>
<img src="./docs/plex-guide.png" width="500">
<br/>
<img src="./docs/plex-stream.png" width="500">

## Development
Building/Packaging Binaries: (uses `browserify`, `babel` and `pkg`)
```
npm run build
npm run compile
npm run package
```

Live Development: (using `nodemon` and `watchify`)
```
npm run dev-client
npm run dev-server
```<|MERGE_RESOLUTION|>--- conflicted
+++ resolved
@@ -1,8 +1,4 @@
-<<<<<<< HEAD
-# dizqueTV 0.0.68
-=======
 # dizqueTV 0.0.69-prerelease
->>>>>>> d4cb8c04
 ![Discord](https://img.shields.io/discord/711313431457693727?logo=discord&logoColor=fff&style=flat-square) ![GitHub top language](https://img.shields.io/github/languages/top/vexorian/dizquetv?logo=github&style=flat-square) ![Docker Pulls](https://img.shields.io/docker/pulls/vexorian/dizquetv?logo=docker&logoColor=fff&style=flat-square)
 
 Create live TV channel streams from media on your Plex servers.
@@ -45,112 +41,6 @@
 
 - For setup instructions, check [the wiki](https://github.com/vexorian/dizquetv/wiki)
 
-<<<<<<< HEAD
-- dizqueTV can use both Plex and ffmpeg transcoding. Plex transcoding is advantageous in that there's access for many more features and formats than would be available.
-- Audio track and subtitle choice depends on Plex configuraiton for that video/episode and user.
-- Subtitles are transcoded by Plex before being delivered to dizqueTV.
-- Can be configured to force a direct stream both from Plex and dizqueTV's side.
-- Playing many different kinds of formats and resolutions in the same stream does ntpossible without transcoding them. So unless you are certain that all formats used in the same channel will be identical, your life will be easier if you let ffmpeg be used for normalization.
-- If normalization is too heavy, try utilizing your hardware's transcoding features by picking the correct encoder in FFMPEG settings. *Note that some encoders may not be capable of handling every transcoding scenario, libx264 and mpeg2video seem to be the most stable.*
-    - Intel Quick Sync: `h264_qsv`, `mpeg2_qsv`
-    - NVIDIA GPU: `h264_nvenc`
-    - MPEG2 `mpeg2video`
-    - H264 `libx264` (default)
-    - MacOS `h264_videotoolbox`
-    - **Enable the option to log ffmpeg's stderr output directly to the dizquetv app console, for detecting issues**
-- Host your own images for channel icons, program icons, etc.. Simply add your image to `.dizquetv/images` and reference them via `http://dizquetv-ip:8000/images/myImage.png`
-- Use the Block Shuffle feature to play a specified number of TV episodes before advancing to the next available TV show in the channel. You can also specify to randomize the TV Show order. Any movies added to the channel will be pushed to the end of the program lineup, this is also applicable the "Sort TV Shows" option.
-- Plex is smart enough not to open another stream if it currently is being viewed by another user. This allows only one transcode session for mulitple viewers if they are watching the same channel.
-- Use the tools menu in the channel editor to access a lot of features to process your channel's programming, such as shuffling.
-- Flex time is a useful feature that allows you to configure breaks between TV shows that play random content. This is useful if you want to simulate "commercials". A frequent use case is to use this filler to pad the starting times of TV shows (so that all TV shows start at :00 or :30 times, for example.
-- Even if your Plex server is running on the same machine as the dizqueTV app, use your network address (not a loopback) when configuring your Plex Server(s) in the web UI.
-
-## Installation
-
-* *If you were a pseudotv user, please rename your old `.pseudotv` to `.dizquetv` before running. dizque tv will attempt to migrate your settings and channels to the new features.*
-
-Unless your are using Docker/Unraid, you must download and install **ffmpeg** to your system and set the correct path in the dizqueTV Web UI.
-
-By default, dizquetv will create the directory `.dizquetv` wherever dizquetv is launched from. Your `xmltv.xml` file and config databases are stored here.
-
-#### Binary Release
-[Download](https://github.com/vexorian/dizquetv/releases) and run the dizqueTV executable (argument defaults below)
-```
-./dizquetv-win-x64.exe --port 8000 --database ./dizquetv
-```
-
-#### Docker
-
-The Docker repository can be viewed [here](https://hub.docker.com/r/vexorian/dizquetv).
-
-Use Docker to fetch dizqueTV, then run the container.. (replace `C:\.dizquetv` with your desired config directory location)
-```
-docker pull vexorian/dizquetv:latest
-docker run --name dizquetv -p 8000:8000 -v C:\.dizquetv:/home/node/app/.dizquetv vexorian/dizquetv:latest
-```
-
-If you were a pseudotv user, make sure to stop the pseudotv container and use the same folder you used for configuration in pseudotv as configuration for dizquetv.
-
-#### Unraid
-
-Template Repository: [https://github.com/vexorian/dizquetv/tree/main](https://github.com/vexorian/dizquetv/tree/main)
-
-
-#### Building Docker image from source
-
-Build docker image from source and run the container. (replace `C:\.dizquetv` with your desired config directory location)
-
-```
-git clone https://github.com/vexorian/dizquetv
-cd dizquetv
-git checkout version
-#replace version with the version you want
-
-docker build -t dizquetv .
-docker run --name dizquetv -p 8000:8000 -v C:\.dizquetv:/home/node/app/.dizquetv dizquetv
-```
-
-#### Unraid Install
-Add
-```
-https://github.com/vexorian/dizquetv
-```
-to your "Template repositories" in the Docker tab.
-Click the "Add Container" button
-Select either the dizquetv template or the dizquetv-nvidia template if you want nvidia hardware accelerated transcoding.
-Make sure you have the Unraid Nvidia plugin installed and change your video encoder to h264_nvenc in the dizquetv ffmpeg settings.
-
-#### From Source
-
-Install NodeJS and FFMPEG
-
-```
-git clone https://github.com/vexorian/dizquetv
-cd dizquetv
-npm install
-npm run build
-npm run start
-```
-
-## Plex Setup
-
-Add the dizqueTV spoofed HDHomerun tuner to Plex via Plex Settings.
-
-If the tuner isn't automatically listed, manually enter the network address of dizquetv. Example:
-```
-127.0.0.1:8000
-```
-
-When prompted for a Postal/Zip code, click the `"Have an XMLTV guide on your server? Click here to use that instead."` link.
-
-Enter the location of the `.dizquetv/xmltv.xml` file. Example (Windows):
-```
-C:\.dizquetv\xmltv.xml
-```
-
-**Do not use the Web UI XMLTV URL when feeding Plex the xmltv.xml file. Plex fails to update it's EPG from a URL for some reason (at least on Windows). Use the local file path to `.dizquetv/xmltv.xml`**
-=======
->>>>>>> d4cb8c04
 
 ## App Preview
 <img src="./docs/channels.png" width="500">
