--- conflicted
+++ resolved
@@ -1,26 +1,9 @@
-<<<<<<< HEAD
-# pseudotv 0.0.60-vx
-![Discord](https://img.shields.io/discord/711313431457693727?logo=discord&logoColor=fff&style=flat-square) ![GitHub top language](https://img.shields.io/github/languages/top/DEFENDORe/pseudotv?logo=github&style=flat-square) ![Docker Pulls](https://img.shields.io/docker/pulls/defendore/pseudotv?logo=docker&logoColor=fff&style=flat-square)
-
-Create live TV channel streams from media on your Plex servers.
-
-Official project is at: [https://github.com/DEFENDORe/pseudotv](https://github.com/DEFENDORe/pseudotv)
-This is a set of modifications that I am releasing in order to get testing of new features I am proposing to pseudotv official.
-
-Check the releases page for downloads for Linux, MacOSX and Windows. For docker you will need to build the image from sourcecode. Sorry for that.
-
-Make sure to make a backup of your .pseudotv folder before installing this version. Depending on how old your existing version is, you might need to clean up the folder before installing this one and start from scratch.
-
-The remaining of this readme file is a copy of the one in the official repository.
-
-=======
-# dizqueTV
+# dizqueTV 0.0.60-vx
 ![Discord](https://img.shields.io/discord/711313431457693727?logo=discord&logoColor=fff&style=flat-square) ![GitHub top language](https://img.shields.io/github/languages/top/vexorian/dizquetv?logo=github&style=flat-square) ![Docker Pulls](https://img.shields.io/docker/pulls/vexorian/dizquetv?logo=docker&logoColor=fff&style=flat-square)
 
 Create live TV channel streams from media on your Plex servers.
 
 dizqueTV is a fork of the project previously-known as [pseudotv-plex](https://gitlab.com/DEFENDORe/pseudotv-plex) or [pseudotv](https://github.com/DEFENDORe/pseudotv). New repository because of lack of activity from the main repository and the name change is because projects with the old name already existed and were created long before this approach and it was causing confusion. You can migrate from pseudoTV 0.0.51 to dizqueTV by renaming the .pseudotv folder to .dizquetv and running the new executable (or doing a similar trick with the volumes used by the docker containers).
->>>>>>> 0bc810cc
 
 <img src="./resources/dizquetv.png" width="200">
 
