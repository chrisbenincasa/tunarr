--- conflicted
+++ resolved
@@ -62,15 +62,8 @@
                     </div>
                 </div>
 
-<<<<<<< HEAD
-
-                <!--div class="modal-body container list-group list-group-root" vs-repeat="options" dnd-list="content" ng-if="showList()"-->
-                <div class="modal-body container list-group list-group-root filler-list" dnd-list="content" ng-if="showList()"  >
+                <div class="modal-body container list-group list-group-root filler-list" vs-repeat="options" dnd-list="content" ng-if="showList()">
                     <div class="list-group-item flex-container filler-row"  style="cursor: default;" ng-repeat="x in content" dnd-draggable="x" dnd-moved="content.splice($index, 1)" dnd-effect-allowed="move">
-=======
-                <div class="modal-body container list-group list-group-root filler-list" vs-repeat="options" dnd-list="content" ng-if="showList()">
-                    <div class="list-group-item flex-container"  style="cursor: default;" ng-repeat="x in content" dnd-draggable="x" dnd-moved="content.splice($index, 1)" dnd-effect-allowed="move">
->>>>>>> 27c06f5e
                         <div class="program-start" >
                             {{durationString(x.duration)}}
                         </div>
