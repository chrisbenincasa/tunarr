--- conflicted
+++ resolved
@@ -273,26 +273,8 @@
                             </div>
                             <input ng-show="channel.programs.length &gt; 100"  type="range" ng-model="minProgramIndex" min="0" max="{{ channel.programs.length - 100 }}" />
                             <div ng-if="minProgramIndex &gt; 0" class="list-group-item flex-container" >
-<<<<<<< HEAD
-                                <div class="small" style="width: 180px; margin-right: 5px;">
-                                    <div class="text-success">{{ dateForGuide(channel.startTime) }}</div>
-                                    <div class="text-danger">{{ dateForGuide(channel.programs[minProgramIndex-1].stop)}}</div>
-                                </div>
-
-                                <div style="margin-right: 5px; font-weight:ligther; text-align:center">
-                                    &#8942;
-                                </div>
-                            </div>
-                            <div ng-if="minProgramIndex &lt;= $index &amp;&amp; $index &lt; minProgramIndex+100" ng-repeat="x in channel.programs" ng-click="selectProgram($index)" dnd-list="" dnd-drop="dropFunction(index , $index, item)"
-                            >
-                              <div class="list-group-item flex-container" dnd-draggable="x" dnd-moved="channel.programs.splice($index, 1);" dnd-effect-allowed="move" >
-                                <div class="small" style="width: 180px; margin-right: 5px;">
-                                    <div class="text-success">{{ dateForGuide(x.start) }}</div>
-                                    <div class="text-danger">{{ dateForGuide(x.stop) }}</div>
-=======
                                 <div class="program-start">
                                     {{ dateForGuide(channel.startTime) }}
->>>>>>> 82bfd505
                                 </div>
 
                                 <div style="margin-right: 5px; font-weight:ligther; text-align:center">
@@ -319,29 +301,17 @@
                               </div>
                             </div>
                             <div ng-if="minProgramIndex &lt; channel.programs.length - 100" class="list-group-item flex-container" >
-<<<<<<< HEAD
-                                <div class="small" style="width: 180px; margin-right: 5px;">
-                                    <div class="text-success">{{ dateForGuide(channel.programs[minProgramIndex + 100 - 1].stop)}}</div>
-                                    <div class="text-danger">{{ dateForGuide(channel.programs[channel.programs.length-1].stop) }}</div>
-=======
                                 <div class="program-start">
                                     {{ dateForGuide(channel.programs[minProgramIndex + 100 - 1].stop)}}
->>>>>>> 82bfd505
                                 </div>
 
                                 <div style="margin-right: 5px; font-weight:ligther; text-align:center">
                                     &#8942;
                                 </div>
                             </div>
-<<<<<<< HEAD
-                            <div class="list-group-item flex-container" >
-                                <div class="small" style="width: 180px; margin-right: 5px;">
-                                    <div class="text-success">{{ dateForGuide(channel.programs[channel.programs.length-1].stop)}}</div>
-=======
                             <div class="list-group-item flex-container" ng-if="channel.programs.length &gt; 0" >
                                 <div class="program-start">
                                     {{ dateForGuide(channel.programs[channel.programs.length-1].stop)}}
->>>>>>> 82bfd505
                                 </div>
 
                                 <div style="margin-right: 5px; font-weight:ligther; text-align:center">
