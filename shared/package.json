--- conflicted
+++ resolved
@@ -35,16 +35,10 @@
   "main": "index.ts",
   "dependencies": {
     "@tunarr/types": "workspace:*",
-<<<<<<< HEAD
     "chevrotain": "^11.0.3",
-    "dayjs": "^1.11.14",
-    "lodash-es": "^4.17.21",
-    "random-js": "2.1.0",
-=======
     "dayjs": "catalog:",
     "lodash-es": "catalog:",
     "random-js": "catalog:",
->>>>>>> 50753a71
     "tslib": "^2.6.2",
     "zod": "catalog:"
   },
